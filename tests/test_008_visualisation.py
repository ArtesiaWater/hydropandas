--- conflicted
+++ resolved
@@ -87,8 +87,4 @@
         map_label="locationId",
         map_label_size=10,
     )
-<<<<<<< HEAD
-    return m
-=======
-    return
->>>>>>> 5c2e611d
+    return m