--- conflicted
+++ resolved
@@ -303,19 +303,12 @@
 # )
 def test_knmi_collection_from_locations():
     obsc = test_obscollection_dinozip_gw()
-<<<<<<< HEAD
     try:
         hpd.read_knmi(
             locations=obsc, meteo_vars=["EV24", "RD"], starts="2010", ends="2015"
         )
     except ConnectionError:
         pass
-=======
-    hpd.read_knmi(
-        locations=obsc, meteo_vars=["EV24", "RD"], starts="2010", ends="2015"
-    )
-
->>>>>>> 0616ef89
     return
 
 
