# %%
import os

<<<<<<< HEAD
import os
=======
import pytest
>>>>>>> 2ffb32e5
import requests

import hydropandas as hpd


def test_groundwaterstations_vitens():
    lizard_GWS_endpoint = "https://vitens.lizard.net/api/v4/groundwaterstations/"
    code = "27BP0003"
    url_groundwaterstation_code = f"{lizard_GWS_endpoint}?code={code}"
    r = requests.get(url_groundwaterstation_code)

    r.raise_for_status()
    assert r.json()["count"] > 0, "request returned empty json"


def test_timeseries_vitens():
    lizard_GWS_endpoint = "https://vitens.lizard.net/api/v4/timeseries/"
    uuid = "44d5b8f9-5680-4fb5-8010-30c85632d106"
    url_groundwaterstation_code = f"{lizard_GWS_endpoint}{uuid}"
    r = requests.get(url_groundwaterstation_code)

    r.raise_for_status()


def test_groundwaterstations_rotterdam():
    lizard_GWS_endpoint = "https://rotterdam.lizard.net/api/v4/groundwaterstations/"
    auth = ("__key__", os.environ["LIZARD_ROTTERDAM_API_KEY"])
    code = "GMW000000036819"
    url_groundwaterstation_code = f"{lizard_GWS_endpoint}?code={code}"
    r = requests.get(url_groundwaterstation_code, auth=auth)

    r.raise_for_status()
    assert r.json()["count"] > 0, "request returned empty json"


def test_timeseries_rotterdam():
    lizard_GWS_endpoint = "https://rotterdam.lizard.net/api/v4/timeseries/"
    auth = ("__key__", os.environ["LIZARD_ROTTERDAM_API_KEY"])
    uuid = "286b0c4a-6a6a-4c5a-9c81-9e088ba6a5e7"
    url_groundwaterstation_code = f"{lizard_GWS_endpoint}{uuid}"
    r = requests.get(url_groundwaterstation_code, auth=auth)

    r.raise_for_status()


def test_single_observation_rotterdam():
    code = "GMW000000036819"
    auth = ("__key__", os.environ["LIZARD_ROTTERDAM_API_KEY"])
    o = hpd.GroundwaterObs.from_lizard(code, organisation="rotterdam", auth=auth)
    assert o.tube_nr == 1


def test_extent_rotterdam():
    extent = [68_500, 69_500, 443_500, 444_500]
    auth = ("__key__", os.environ["LIZARD_ROTTERDAM_API_KEY"])
    oc = hpd.read_lizard(extent, organisation="rotterdam", auth=auth)
    assert not oc.empty


@pytest.mark.slow
def test_codes_rotterdam():
    auth = ("__key__", os.environ["LIZARD_ROTTERDAM_API_KEY"])
    oc = hpd.read_lizard(
        codes=["GMW000000036819", "GMW000000037933"],
        type_timeseries="merge",
        organisation="rotterdam",
        auth=auth,
    )
    assert not oc.empty<|MERGE_RESOLUTION|>--- conflicted
+++ resolved
@@ -1,11 +1,7 @@
 # %%
 import os
 
-<<<<<<< HEAD
-import os
-=======
 import pytest
->>>>>>> 2ffb32e5
 import requests
 
 import hydropandas as hpd
