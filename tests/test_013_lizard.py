import pytest

import hydropandas as hpd


# Original tests when only Vitens was supported
def test_single_observation():
    code = "27BP0003"
    o = hpd.GroundwaterObs.from_lizard(code)
    assert o.tube_nr == 1


def test_extent():
    extent = [201500, 202000, 502000, 502200]
    oc = hpd.read_lizard(extent)
    assert not oc.empty


@pytest.mark.slow
def test_codes():
    oc = hpd.read_lizard(
        codes=["39F-0735", "39F-0736", "39F-0737"], combine_method="merge"
    )
    assert not oc.empty


@pytest.mark.slow
def test_many_tubed_well():
    oc = hpd.read_lizard(codes="EEWP004", tube_nr="all")
    assert not oc.empty


@pytest.mark.slow
def test_complex_well():
    oc = hpd.read_lizard(codes="BUWP014", tube_nr="all")
    assert not oc.empty


def test_combine():
<<<<<<< HEAD
    o = hpd.GroundwaterObs.from_lizard("39F-0736", tube_nr=1, combine_method="combine")
    assert o.tube_nr == 1


# Additional tests for use with the 'Rotterdam' data
api_key_rotterdam = os.environ["LIZARD_ROTTERDAM_API_KEY"]
assert len(api_key_rotterdam) == 41
if api_key_rotterdam is not None:
    auth = ("__key__", api_key_rotterdam)
else:
    auth = None


def test_single_observation_rotterdam():
    code = "GMW000000036819"
    o = hpd.GroundwaterObs.from_lizard(code, organisation="rotterdam", auth=auth)
    assert o.tube_nr == 1


def test_extent_rotterdam():
    extent = [68_500, 69_500, 443_500, 444_500]
    oc = hpd.read_lizard(
        extent=extent,
        which_timeseries=["hand", "diver", "diver_validated"],
        datafilters=None,
        combine_method="merge",
        organisation="rotterdam",
        auth=auth,
    )
    assert not oc.empty


@pytest.mark.slow
def test_codes_rotterdam():
    oc = hpd.read_lizard(
        codes=["GMW000000036819", "GMW000000037933"],
        which_timeseries=["hand", "diver", "diver_validated"],
        datafilters=None,
        combine_method="merge",
        organisation="rotterdam",
        auth=auth,
    )
    assert not oc.empty
=======
    hpd.GroundwaterObs.from_lizard("39F-0736", tube_nr=1, type_timeseries="combine")
>>>>>>> 2ffb32e5
<|MERGE_RESOLUTION|>--- conflicted
+++ resolved
@@ -37,7 +37,6 @@
 
 
 def test_combine():
-<<<<<<< HEAD
     o = hpd.GroundwaterObs.from_lizard("39F-0736", tube_nr=1, combine_method="combine")
     assert o.tube_nr == 1
 
@@ -80,7 +79,4 @@
         organisation="rotterdam",
         auth=auth,
     )
-    assert not oc.empty
-=======
-    hpd.GroundwaterObs.from_lizard("39F-0736", tube_nr=1, type_timeseries="combine")
->>>>>>> 2ffb32e5
+    assert not oc.empty