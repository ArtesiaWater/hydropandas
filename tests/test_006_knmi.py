--- conflicted
+++ resolved
@@ -306,8 +306,6 @@
     # assert not df.empty, "expected filled df"
 
 
-<<<<<<< HEAD
-=======
 def test_fill_missing_measurements_neerslag():
     settings = knmi._get_default_settings({"fill_missing_obs": True})
 
@@ -395,7 +393,6 @@
     # assert not df.empty, "expected filled df"
 
 
->>>>>>> ffe62fc3
 def test_obslist_from_grid():
     xy = [[x, y] for x in [104150.0, 104550.0] for y in [510150.0, 510550.0]]
 
@@ -436,15 +433,6 @@
     )
 
 
-<<<<<<< HEAD
-def test_knmi_meteo_station_hourly_api_values():
-    stn = 260
-    start = pd.Timestamp("2000-01-01")
-    end = pd.Timestamp("2001-01-01")
-    df, meta = knmi.get_knmi_hourly_meteo_api(
-        stn=stn, meteo_var="RH", start=start, end=end
-    )
-=======
 def test_knmi_daily_rainfall():
     stn = 550
     meteo_var = "RD"
@@ -455,7 +443,6 @@
     # daily data from rainfall-stations
     df, meta = knmi.get_daily_rainfall_url(stn, stn_name)
 
->>>>>>> ffe62fc3
     df2, _ = knmi.interpret_knmi_file(
         df,
         meta,
@@ -518,19 +505,8 @@
     """Test if 3 different ways (api, non-api and .txt file) of obtaining data from a rainfall
     station yield the same results"""
 
-<<<<<<< HEAD
-def test_knmi_daily_rainfall():
-    stn = 550
-    stn_name = knmi.get_station_name(stn=stn)
-    start = pd.Timestamp("2000-01-01")
-    end = pd.Timestamp("2000-12-31")
-
-    # daily data from rainfall-stations
-    df, meta = knmi.get_knmi_daily_rainfall_url(stn, stn_name)
-=======
     start = pd.Timestamp("2000-1-1")
     end = pd.Timestamp("2000-1-10")
->>>>>>> ffe62fc3
 
     # daily rainfall station
     precip1 = hpd.PrecipitationObs.from_knmi(
@@ -552,76 +528,6 @@
         start=start,
         end=end,
     )
-<<<<<<< HEAD
-    # check after interpretation
-    pd.testing.assert_series_equal(
-        df2["RD"] * 1e4,
-        truth["RD"],
-        check_index=False,
-        check_dtype=False,
-        atol=1e-8,
-        rtol=1e-8,
-    )
-
-
-def test_meteo_station_methods():
-    """Test if 3 different ways (api, non-api and .txt file) of obtaining data from a meteo
-    station yield the same results"""
-
-    start = pd.Timestamp("2000-1-1")
-    end = pd.Timestamp("2000-1-10")
-
-    # daily meteo station (default)
-    precip1 = hpd.PrecipitationObs.from_knmi(stn=260, start=start, end=end)
-
-    # daily meteo station without api
-    precip2 = hpd.PrecipitationObs.from_knmi(
-        stn=260,
-        start=start,
-        end=end,
-        use_api=False,
-    )
-
-    # daily meteo station from file
-    precip3 = hpd.PrecipitationObs.from_knmi(
-        fname=r"./tests/data/2023-KNMI-test/etmgeg_260.txt",
-        start=start,
-        end=end,
-    )
-
-    assert precip1.equals(precip2)
-    assert precip1.equals(precip3)
-
-
-def test_rainfall_station_methods():
-    """Test if 3 different ways (api, non-api and .txt file) of obtaining data from a rainfall
-    station yield the same results"""
-
-    start = pd.Timestamp("2000-1-1")
-    end = pd.Timestamp("2000-1-10")
-
-    # daily rainfall station
-    precip1 = hpd.PrecipitationObs.from_knmi(
-        stn=550, meteo_var="RD", start=start, end=end
-    )
-
-    # daily rainfall station without api
-    precip2 = hpd.PrecipitationObs.from_knmi(
-        meteo_var="RD",
-        stn=550,
-        start=start,
-        end=end,
-        use_api=False,
-    )
-
-    # daily rainfall station from file
-    precip3 = hpd.PrecipitationObs.from_knmi(
-        fname=r"./tests/data/2023-KNMI-test/neerslaggeg_DE-BILT_550.txt",
-        start=start,
-        end=end,
-    )
-=======
->>>>>>> ffe62fc3
 
     assert precip1.equals(precip2)
     assert precip1.equals(precip3)