# %%
import logging

import pandas as pd

import hydropandas as hpd
from hydropandas.io import knmi

logging.basicConfig(level=logging.DEBUG)


# compare api calls with pre-downloaded files
def test_knmi_meteo_station_hourly_api_values():
    stn = 260
    start = pd.Timestamp("2000-01-01")
    end = pd.Timestamp("2001-01-01")
    df, meta = knmi.get_hourly_meteo_api(stn=stn, meteo_var="RH", start=start, end=end)
    df2, _ = knmi.interpret_knmi_file(
        df,
        meta=meta,
        meteo_var="RH",
        start=start,
        end=end,
        add_day=False,
        add_hour=True,
    )
    truth, _ = knmi.parse_data("./tests/data/2023-KNMI-test/uurgeg_260_1991-2000.txt")

    # check raw data
    pd.testing.assert_series_equal(
        df["RH"].loc["2000-01-01 01:00:00":"2001-01-01 00:00:00"], truth["RH"]
    )
    # check after interpretation, since interpretation converts to UTC+1,
    # values have shifted 1h
    assert (
        df2.loc["2000-01-01 06:00:00", "RH"] * 1e4
        == truth.loc["2000-01-01 05:00:00", "RH"]
    )


def test_knmi_meteo_station_daily_api_values():
    stn = 260
    start = pd.Timestamp("2000-01-01")
    end = pd.Timestamp("2001-01-01")
    df, meta = knmi.get_daily_meteo_api(stn=stn, meteo_var="RH", start=start, end=end)
    df3, _ = knmi.interpret_knmi_file(
        df,
        meta,
        meteo_var="RH",
        start=start,
        end=end,
        add_day=True,
        add_hour=True,
    )
    truth, _ = knmi.parse_data("./tests/data/2023-KNMI-test/etmgeg_260.txt")
    # check raw data
    pd.testing.assert_series_equal(
        df["RH"].loc["2000"], truth["RH"].loc["2000"], check_dtype=False
    )
    # check after interpretation, registration moved to end of day
    assert df3.loc["2000-01-02 01:00:00", "RH"] * 1e4 == truth.loc["2000-01-01", "RH"]


def test_knmi_meteo_station_daily_url_values():
    stn = 260
    start = pd.Timestamp("2000-01-01")
    end = pd.Timestamp("2001-01-01")
    # daily data from meteorological stations
    df, meta = knmi.get_daily_meteo_url(stn=stn)
    df2, _ = knmi.interpret_knmi_file(
        df,
        meta,
        meteo_var="RH",
        start=start,
        end=end,
        add_day=True,
        add_hour=True,
    )
    truth, _ = knmi.parse_data("./tests/data/2023-KNMI-test/etmgeg_260.txt")
    # check raw data
    pd.testing.assert_series_equal(
        df["RH"].loc["2000"], truth["RH"].loc["2000"], check_dtype=False
    )
    # check after interpretation, registration moved to end of day
    assert df2.loc["2000-01-02 01:00:00", "RH"] * 1e4 == truth.loc["2000-01-01", "RH"]

    # also check if equal to api result
    df_api, meta_api = knmi.get_daily_meteo_api(
        stn=stn, meteo_var="RH", start=start, end=end
    )
    df_api, _ = knmi.interpret_knmi_file(
        df_api,
        meta_api,
        meteo_var="RH",
        start=start,
        end=end,
        add_day=True,
        add_hour=True,
    )
    pd.testing.assert_frame_equal(df2, df_api)


def test_knmi_daily_rainfall_api_values():
    stn = 550
    start = pd.Timestamp("2000-01-01")
    end = pd.Timestamp("2000-12-31")
    df, meta = knmi.get_daily_rainfall_api(stn=stn, start=start, end=end)
    df2, _ = knmi.interpret_knmi_file(
        df,
        meta,
        meteo_var="RD",
        start=start,
        end=end,
        add_day=False,
        add_hour=True,
    )
    truth, _ = knmi.parse_data(
        "./tests/data/2023-KNMI-test/neerslaggeg_DE-BILT_550.txt"
    )
    # check raw data
    pd.testing.assert_series_equal(df.loc[start:end, "RD"], truth["RD"])
    # check after interpretation
    pd.testing.assert_series_equal(
        df2["RD"] * 1e4,
        truth["RD"],
        check_index=False,
        check_dtype=False,
        atol=1e-8,
        rtol=1e-8,
    )


def test_knmi_daily_rainfall_url_values():
    stn = 550
    stn_name = knmi.get_station_name(stn=stn)
    start = pd.Timestamp("2000-01-01")
    end = pd.Timestamp("2000-12-31")
    # daily data from rainfall-stations
    df, meta = knmi.get_daily_rainfall_url(stn, stn_name)

    df2, _ = knmi.interpret_knmi_file(
        df,
        meta,
        meteo_var="RD",
        start=start,
        end=end,
        add_day=False,
        add_hour=True,
    )

    truth, _ = knmi.parse_data(
        "./tests/data/2023-KNMI-test/neerslaggeg_DE-BILT_550.txt"
    )
    # check raw data
    pd.testing.assert_series_equal(
        df.loc[start:end, "RD"], truth["RD"], check_dtype=False
    )
    # check after interpretation
    pd.testing.assert_series_equal(
        df2["RD"] * 1e4,
        truth["RD"],
        check_index=False,
        check_dtype=False,
        atol=1e-8,
        rtol=1e-8,
    )


# test reading other files
def test_read_daily_rainfall():
    # neerslagstation
    knmi.get_knmi_obs(
        fname="./tests/data/2023-KNMI-test/neerslaggeg_ESBEEK_831.txt",
        start="2010-1-1",
        end="2010-1-10",
    )


def test_read_daily_rainfall2():
    # neerslagstation
    knmi.get_knmi_obs(fname="./tests/data/2023-KNMI-test/neerslaggeg_VILSTEREN_342.txt")


def test_read_daily_rainfall3():
    # neerslagstation
    knmi.get_knmi_obs(fname="./tests/data/2023-KNMI-test/precipitation_st_anthonis.txt")


def test_read_hourly_meteo():
    # neerslagstation
    knmi.get_knmi_obs(
        fname="./tests/data/2023-KNMI-test/uurgeg_260_2001-2010.txt",
        meteo_var="RH",
        interval="hourly",
    )


def test_xy():
    # get only results from 1951-7-1
    _, meta1 = knmi.get_knmi_obs(
        xy=(150000, 330000),
        meteo_var="RD",
        start=pd.Timestamp("1951-1-1"),
        end=pd.Timestamp("1952-1-1"),
    )

    assert meta1["station"] == 976

    # fill results before 1951-7-1 with nearest station
    _ = knmi.get_knmi_obs(
        xy=(150000, 330000),
        meteo_var="RD",
        start=pd.Timestamp("1951-1-1"),
        end=pd.Timestamp("1952-1-1"),
        fill_missing_obs=True,
    )


def test_calculate_evaporation():
    knmi.get_knmi_obs(
        stn=260,
        meteo_var="makkink",
        start=pd.Timestamp("2010-1-1"),
        end=pd.Timestamp("2010-1-10"),
    )

    knmi.get_knmi_obs(
        stn=260,
        meteo_var="penman",
        start=pd.Timestamp("2010-1-1"),
        end=pd.Timestamp("2010-1-10"),
    )

    knmi.get_knmi_obs(
        stn=260,
        meteo_var="hargreaves",
        start=pd.Timestamp("2010-1-1"),
        end=pd.Timestamp("2010-1-10"),
    )


def test_download_without_data():
    dfrd, _ = knmi.get_knmi_obs(
        324, meteo_var="RD", start=pd.Timestamp("2018"), end=pd.Timestamp("2020")
    )
    assert dfrd.empty, "expected empty DataFrame"

    dfev, _ = knmi.get_knmi_obs(
        265, meteo_var="EV24", start=pd.Timestamp("1959"), end=pd.Timestamp("1963")
    )
    assert dfev.empty, "expected empty DataFrame"


def test_fill_missing_measurements():
    settings = knmi._get_default_settings({"fill_missing_obs": True})

    # nothing is missing
    knmi.get_timeseries_stn(
        260,
        "RH",
        settings=settings,
        start=pd.Timestamp("2010-1-1"),
        end=pd.Timestamp("2010-1-10"),
    )

    # missing all data
    _, meta = knmi.get_timeseries_stn(
        265,
        meteo_var="EV24",
        settings=settings,
        start=pd.Timestamp("1959-1-1"),
        end=pd.Timestamp("1959-1-10"),
    )

    assert meta["station"] == 260, "expected metadata from different station"

    # missing some data
    _, meta = knmi.get_timeseries_stn(
        273,
        meteo_var="RH",
        settings=settings,
        start=pd.Timestamp("1998-9-1"),
        end=pd.Timestamp("1998-9-10"),
    )

    # no data at all (test is disabled because of too many requests)
    # df, meta = knmi.get_timeseries_stn(
    #     260,
    #     meteo_var="EV24",
    #     settings=settings,
    #     start=pd.Timestamp("1951-1-1"),
    #     end=pd.Timestamp("1951-1-10"),
    # )

    # assert df.empty, "expected empty dataframe"


def test_obslist_from_grid():
    xy = [[x, y] for x in [104150.0, 104550.0] for y in [510150.0, 510550.0]]

    knmi.get_knmi_obslist(
        xy=xy,
        meteo_vars=["RH", "EV24"],
        starts=["2010", "2010"],
        ObsClasses=[hpd.PrecipitationObs, hpd.EvaporationObs],
    )


def test_obslist_from_locations():
    locations = pd.DataFrame(data={"x": [100000], "y": [350000]})
    knmi.get_knmi_obslist(
        locations, meteo_vars=["EV24"], ObsClasses=[hpd.EvaporationObs]
    )


def test_obslist_from_stns():
    stns = [344, 260]  # Rotterdam en de Bilt
    knmi.get_knmi_obslist(
        stns=stns,
        meteo_vars=["RH", "EV24"],
        starts=["2010", "2010"],
        ends=["2015", "2015"],
        ObsClasses=[hpd.PrecipitationObs, hpd.EvaporationObs],
    )


def test_obslist_from_stns_single_startdate():
    stns = [344, 260]  # Rotterdam en de Bilt
    knmi.get_knmi_obslist(
        stns=stns,
        meteo_vars=["RH", "EV24"],
        starts="2010",
        ends="2015",
        ObsClasses=[hpd.PrecipitationObs, hpd.EvaporationObs],
<<<<<<< HEAD
    )
=======
    )


def test_knmi_meteo_station_hourly_api_values():
    stn = 260
    start = pd.Timestamp("2000-01-01")
    end = pd.Timestamp("2001-01-01")
    df, meta = knmi.get_knmi_hourly_meteo_api(
        stn=stn, meteo_var="RH", start=start, end=end
    )
    df2, _ = knmi.interpret_knmi_file(
        df,
        meta=meta,
        meteo_var="RH",
        start=start,
        end=end,
        add_day=False,
        add_hour=True,
    )
    truth, _ = knmi.read_knmi_file(
        "./tests/data/2023-KNMI-test/uurgeg_260_1991-2000.txt"
    )

    # check raw data
    pd.testing.assert_series_equal(
        df["RH"].loc["2000-01-01 01:00:00":"2001-01-01 00:00:00"], truth["RH"]
    )
    # check after interpretation, since interpretation converts to UTC+1,
    # values have shifted 1h
    assert (
        df2.loc["2000-01-01 06:00:00", "RH"] * 1e4
        == truth.loc["2000-01-01 05:00:00", "RH"]
    )


def test_knmi_meteo_station_daily_api_values():
    stn = 260
    start = pd.Timestamp("2000-01-01")
    end = pd.Timestamp("2001-01-01")
    df, meta = knmi.get_knmi_daily_meteo_api(
        stn=stn, meteo_var="RH", start=start, end=end
    )
    df3, _ = knmi.interpret_knmi_file(
        df,
        meta,
        meteo_var="RH",
        start=start,
        end=end,
        add_day=True,
        add_hour=True,
    )
    truth, _ = knmi.read_knmi_file("./tests/data/2023-KNMI-test/etmgeg_260.txt")
    # check raw data
    pd.testing.assert_series_equal(
        df["RH"].loc["2000"], truth["RH"].loc["2000"], check_dtype=False
    )
    # check after interpretation, registration moved to end of day
    assert df3.loc["2000-01-02 01:00:00", "RH"] * 1e4 == truth.loc["2000-01-01", "RH"]


def test_knmi_meteo_station_daily_url_values():
    stn = 260
    start = pd.Timestamp("2000-01-01")
    end = pd.Timestamp("2001-01-01")
    # daily data from meteorological stations
    df, meta = knmi.get_knmi_daily_meteo_url(stn=stn)
    df2, _ = knmi.interpret_knmi_file(
        df,
        meta,
        meteo_var="RH",
        start=start,
        end=end,
        add_day=True,
        add_hour=True,
    )
    truth, _ = knmi.read_knmi_file("./tests/data/2023-KNMI-test/etmgeg_260.txt")
    # check raw data
    pd.testing.assert_series_equal(
        df["RH"].loc["2000"], truth["RH"].loc["2000"], check_dtype=False
    )
    # check after interpretation, registration moved to end of day
    assert df2.loc["2000-01-02 01:00:00", "RH"] * 1e4 == truth.loc["2000-01-01", "RH"]

    # also check if equal to api result
    df_api, meta_api = knmi.get_knmi_daily_meteo_api(
        stn=stn, meteo_var="RH", start=start, end=end
    )
    df_api, _ = knmi.interpret_knmi_file(
        df_api,
        meta_api,
        meteo_var="RH",
        start=start,
        end=end,
        add_day=True,
        add_hour=True,
    )
    pd.testing.assert_frame_equal(df2, df_api)


def test_knmi_daily_rainfall_api_values():
    stn = 550
    start = pd.Timestamp("2000-01-01")
    end = pd.Timestamp("2000-12-31")
    df, meta = knmi.get_knmi_daily_rainfall_api(stn=stn, start=start, end=end)
    df2, _ = knmi.interpret_knmi_file(
        df,
        meta,
        meteo_var="RD",
        start=start,
        end=end,
        add_day=False,
        add_hour=True,
    )
    truth, _ = knmi.read_knmi_file(
        "./tests/data/2023-KNMI-test/neerslaggeg_DE-BILT_550.txt"
    )
    # check raw data
    pd.testing.assert_series_equal(df.loc[start:end, "RD"], truth["RD"])
    # check after interpretation
    pd.testing.assert_series_equal(
        df2["RD"] * 1e4,
        truth["RD"],
        check_index=False,
        check_dtype=False,
        atol=1e-8,
        rtol=1e-8,
    )


def test_knmi_daily_rainfall():
    stn = 550
    stn_name = knmi.get_station_name(stn=stn)
    start = pd.Timestamp("2000-01-01")
    end = pd.Timestamp("2000-12-31")

    # daily data from rainfall-stations
    df, meta = knmi.get_knmi_daily_rainfall_url(stn, stn_name)

    df2, _ = knmi.interpret_knmi_file(
        df,
        meta,
        meteo_var="RD",
        start=start,
        end=end,
        add_day=False,
        add_hour=True,
    )

    truth, _ = knmi.read_knmi_file(
        "./tests/data/2023-KNMI-test/neerslaggeg_DE-BILT_550.txt"
    )
    # check raw data
    pd.testing.assert_series_equal(
        df.loc[start:end, "RD"], truth["RD"], check_dtype=False
    )
    # check after interpretation
    pd.testing.assert_series_equal(
        df2["RD"] * 1e4,
        truth["RD"],
        check_index=False,
        check_dtype=False,
        atol=1e-8,
        rtol=1e-8,
    )


def test_meteo_station_methods():
    """Test if 3 different ways (api, non-api and .txt file) of obtaining data from a meteo
    station yield the same results"""

    start = pd.Timestamp("2000-1-1")
    end = pd.Timestamp("2000-1-10")

    # daily meteo station (default)
    precip1 = hpd.PrecipitationObs.from_knmi(stn=260, start=start, end=end)

    # daily meteo station without api
    precip2 = hpd.PrecipitationObs.from_knmi(
        stn=260,
        start=start,
        end=end,
        use_api=False,
    )

    # daily meteo station from file
    precip3 = hpd.PrecipitationObs.from_knmi(
        fname=r"./tests/data/2023-KNMI-test/etmgeg_260.txt",
        start=start,
        end=end,
    )

    assert precip1.equals(precip2)
    assert precip1.equals(precip3)


def test_rainfall_station_methods():
    """Test if 3 different ways (api, non-api and .txt file) of obtaining data from a rainfall
    station yield the same results"""

    start = pd.Timestamp("2000-1-1")
    end = pd.Timestamp("2000-1-10")

    # daily rainfall station
    precip1 = hpd.PrecipitationObs.from_knmi(
        stn=550, meteo_var="RD", start=start, end=end
    )

    # daily rainfall station without api
    precip2 = hpd.PrecipitationObs.from_knmi(
        meteo_var="RD",
        stn=550,
        start=start,
        end=end,
        use_api=False,
    )

    # daily rainfall station from file
    precip3 = hpd.PrecipitationObs.from_knmi(
        fname=r"./tests/data/2023-KNMI-test/neerslaggeg_DE-BILT_550.txt",
        start=start,
        end=end,
    )

    assert precip1.equals(precip2)
    assert precip1.equals(precip3)
>>>>>>> 0b5e6883
<|MERGE_RESOLUTION|>--- conflicted
+++ resolved
@@ -332,9 +332,6 @@
         starts="2010",
         ends="2015",
         ObsClasses=[hpd.PrecipitationObs, hpd.EvaporationObs],
-<<<<<<< HEAD
-    )
-=======
     )
 
 
@@ -560,4 +557,3 @@
 
     assert precip1.equals(precip2)
     assert precip1.equals(precip3)
->>>>>>> 0b5e6883
