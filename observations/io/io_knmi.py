--- conflicted
+++ resolved
@@ -702,18 +702,12 @@
     for i, meteo_var in enumerate(meteo_vars):
         if stns is None:
             stations = get_stations(meteo_var=meteo_var)
-<<<<<<< HEAD
             _stns = get_nearest_station_df(locations, stations=stations,
                                           meteo_var=meteo_var)
         else:
             _stns = stns
         
         for stn in _stns:
-=======
-            stns = get_nearest_station_df(locations, stations=stations)
-
-        for stn in stns:
->>>>>>> d465a5b0
             if cache:
                 cache_dir = os.path.join(tempfile.gettempdir(), 'knmi')
                 if not os.path.isdir(cache_dir):
