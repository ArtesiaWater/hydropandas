import os
import warnings
import re
import tempfile

import numpy as np
import pandas as pd
import geopandas as gpd
from shapely.geometry import Point

import requests
from requests.exceptions import HTTPError

import json

import zeep
from zeep import Plugin
from zeep.wsa import WsAddressingPlugin
from zeep.plugins import HistoryPlugin

from ..util import unzip_file


# %% DINO groundwater CSV methods
def _read_dino_groundwater_header(f):
    line = f.readline()
    header = dict()
    while line not in ['\n', '', '\r\n']:
        if "," in line:  # for csv from dinoloket
            propval = line.split(',')
            prop = propval[0]
            prop = prop.replace(':', '')
            prop = prop.strip()
            val = propval[1]
            if propval[2] != '':
                val = val + ' ' + propval[2].replace(':', '') + ' ' + \
                    propval[3]
            header[prop] = val
        else:  # for artdiver dino-csv
            propval = line.split(":")
            prop = propval[0]
            val = ":".join(propval[1:])
            header[prop] = val
        line = f.readline()

    return line, header


def _read_empty(f, line):
    while (line == '\n') or (line == '\r\n'):
        line = f.readline()
    return line


def _read_dino_groundwater_referencelvl(f, line):
    ref = {}
    while line not in ['\n', '', '\r\n']:
        propval = line.split(',')
        prop = propval[0]
        prop = prop.replace(':', '')
        prop = prop.strip()
        if len(propval) > 1:
            val = propval[1]
            ref[prop] = val
        line = f.readline()
    return line, ref


def _read_dino_groundwater_metadata(f, line):
    metalist = list()
    line = line.strip()
    properties = line.split(',')
    line = f.readline()
    while line not in ['\n', '', '\r\n']:
        meta = dict()
        line = line.strip()
        values = line.split(',')
        for i in range(0, len(values)):
            meta[properties[i].lower()] = values[i]
        metalist.append(meta)
        line = f.readline()

    meta = {}
    if metalist:
        meta["locatie"] = metalist[-1]['locatie']
        meta["filternr"] = int(float(metalist[-1]['filternummer']))
        meta["name"] = '-'.join([meta["locatie"],
                                 metalist[-1]['filternummer']])
        meta["x"] = float(metalist[-1]['x-coordinaat'])
        meta["y"] = float(metalist[-1]['y-coordinaat'])
        meetpunt = metalist[-1]['meetpunt (cm t.o.v. nap)']
        if meetpunt == '':
            meta["meetpunt"] = np.nan
        else:
            meta["meetpunt"] = float(meetpunt) / 100.
        maaiveld = metalist[-1]['maaiveld (cm t.o.v. nap)']
        if maaiveld == '':
            meta["maaiveld"] = np.nan
        else:
            meta["maaiveld"] = float(maaiveld) / 100
        bovenkant_filter = metalist[-1]['bovenkant filter (cm t.o.v. nap)']
        if bovenkant_filter == '':
            meta["bovenkant_filter"] = np.nan
        else:
            meta["bovenkant_filter"] = float(bovenkant_filter) / 100
        onderkant_filter = metalist[-1][
            'onderkant filter (cm t.o.v. nap)']
        if onderkant_filter == '':
            meta["onderkant_filter"] = np.nan
        else:
            meta["onderkant_filter"] = float(onderkant_filter) / 100
        meta["metadata_available"] = True
    else:
        # de metadata is leeg
        meta["locatie"] = ''
        meta["filternr"] = np.nan
        meta["name"] = 'unknown'
        meta["x"] = np.nan
        meta["y"] = np.nan
        meta["meetpunt"] = np.nan
        meta["maaiveld"] = np.nan
        meta["bovenkant_filter"] = np.nan
        meta["onderkant_filter"] = np.nan
        meta["metadata_available"] = False

    return line, meta


def _read_dino_groundwater_measurements(f, line):
    line = line.strip()
    titel = line.split(',')
    while '' in titel:
        titel.remove('')

    if line != '':
        # Validate if titles are valid names
        validator = np.lib._iotools.NameValidator()
        titel = [s.lower() for s in validator(titel)]
        usecols = range(0, len(titel))

        try:
            measurements = pd.read_csv(f, header=None, names=titel,
                                       parse_dates=['peildatum'],
                                       index_col='peildatum',
                                       dayfirst=True,
                                       usecols=usecols)
        except pd.errors.ParserError:
            # for now the workflow is to remove the files that cannot be read
            # manually.
            measurements = None
    else:
        measurements = None

    return line, measurements


def read_dino_groundwater_quality_txt(fname, verbose=False):
    """Read dino groundwater quality (grondwatersamenstelling) from a dinoloket
    txt file

    Notes
    -----
    this function has not been tested thoroughly

    Parameters
    ----------
    fname : str
        path to txt file
    verbose : boolean, optional
        print additional information to the screen (default is False).

    Returns
    -------
    measurements : pd.DataFrame
    meta : dict
        dictionary with metadata
    """

    if verbose:
        print('reading -> {}'.format(os.path.split(fname)[-1]))
    with open(fname, 'r') as f:

        # LOCATIE gegevens
        line = f.readline().rstrip('\n')
        assert line == 'LOCATIE gegevens'

        strt_locatie = f.tell()
        # determine the number of rows
        nrows = -1  # the header does not count
        line = f.readline()
        while line not in ['\n', '']:
            nrows += 1
            line = f.readline()
        eind_locatie = f.tell()
        # go back to where we were before
        f.seek(strt_locatie)
        # read the location-information
        locatie = pd.read_csv(f, sep='\t', nrows=nrows)
        # there is always only one location (change if this is not the case)
        assert nrows == 1

        locatie = locatie.squeeze()

        # KWALITEIT gegevens VLOEIBAAR
        f.seek(eind_locatie)
        line = f.readline().rstrip('\n')
        assert line == 'KWALITEIT gegevens VLOEIBAAR'

        measurements = pd.read_csv(f, sep='\t', parse_dates=['Monster datum', 'Analyse datum'],
                                   dayfirst=True, index_col='Monster datum')

    meta = {}
    meta['filename'] = fname
    meta['locatie'] = locatie['NITG-nr']
    meta['name'] = locatie['NITG-nr']
    meta['x'] = locatie['X-coord']
    meta['y'] = locatie['Y-coord']
    try:
        meta['maaiveld'] = locatie['Maaiveldhoogte (m tov NAP)']
    except KeyError:
        meta['maaiveld'] = np.nan

    return measurements, meta


def read_dino_groundwater_csv(fname, to_mnap=True,
                              read_series=True, verbose=False,):
    """Read dino groundwater quantity data from a dinoloket csv file.

    Parameters
    ----------
    fname : str
        path to csv file
    to_mnap : boolean, optional
        if True a column with 'stand_m_tov_nap' is added to the dataframe
    read_series : boolean, optional
        if False only metadata is read, default is True
    verbose : boolean, optional
        print additional information to the screen (default is False).

    Returns
    -------
    measurements : pd.DataFrame
    meta : dict
        dictionary with metadata
    """
    if verbose:
        print('reading -> {}'.format(os.path.split(fname)[-1]))

    with open(fname, 'r') as f:
        # read header
        line, header = _read_dino_groundwater_header(f)
        line = _read_empty(f, line)
        if verbose and (header == dict()):
            print('could not read header -> {}'.format(fname))

        # read reference level
        line, ref = _read_dino_groundwater_referencelvl(f, line)
        line = _read_empty(f, line)
        if verbose and (ref == dict()):
            print('could not read reference level -> {}'.format(fname))

        # read metadata
        line, meta = _read_dino_groundwater_metadata(f, line)
        line = _read_empty(f, line)
        if verbose and (meta['metadata_available'] == False):
            print('could not read metadata -> {}'.format(fname))
        meta['filename'] = fname

        # read measurements
        if read_series:
            line, measurements = _read_dino_groundwater_measurements(f, line)
            if verbose and (measurements is None):
                print('could not read measurements -> {}'.format(fname))
            elif verbose and measurements[~measurements.stand_cm_tov_nap.isna()].empty:
                print('no NAP measurements available -> {}'.format(fname))
            if to_mnap and measurements is not None:
                measurements['stand_m_tov_nap'] = measurements['stand_cm_tov_nap'] / 100.
        else:
            measurements = None

    return measurements, meta


# %% DINO CSV as exported by ArtDiver methods

def _read_artdino_groundwater_metadata(f, line):
    metalist = list()
    line = line.strip()
    properties = line.split(',')
    line = f.readline()
    while line not in ['\n', '', '\r\n']:
        meta = dict()
        line = line.strip()
        values = line.split(',')
        for i in range(0, len(values)):
            meta[properties[i].lower()] = values[i]
        metalist.append(meta)
        line = f.readline()

    meta = {}
    if metalist:
        meta["locatie"] = metalist[-1]['locatie']
        meta["filternr"] = int(float(metalist[-1]['filternummer']))
        meta["name"] = '-'.join([meta["locatie"],
                                 metalist[-1]['filternummer']])
        meta["x"] = float(metalist[-1]['x-coordinaat'])
        meta["y"] = float(metalist[-1]['y-coordinaat'])
        meetpunt = metalist[-1]['meetpunt nap']
        if meetpunt == '':
            meta["meetpunt"] = np.nan
        else:
            meta["meetpunt"] = float(meetpunt) / 100.
        maaiveld = metalist[-1]['maaiveld nap']
        if maaiveld == '':
            meta["maaiveld"] = np.nan
        else:
            meta["maaiveld"] = float(maaiveld) / 100
        bovenkant_filter = metalist[-1]['bovenkant filter']
        if bovenkant_filter == '':
            meta["bovenkant_filter"] = np.nan
        else:
            meta["bovenkant_filter"] = float(bovenkant_filter) / 100
        onderkant_filter = metalist[-1][
            'onderkant filter']
        if onderkant_filter == '':
            meta["onderkant_filter"] = np.nan
        else:
            meta["onderkant_filter"] = float(onderkant_filter) / 100
        meta["metadata_available"] = True
    else:
        # de metadata is leeg
        meta["locatie"] = ''
        meta["filternr"] = np.nan
        meta["name"] = 'unknown'
        meta["x"] = np.nan
        meta["y"] = np.nan
        meta["meetpunt"] = np.nan
        meta["maaiveld"] = np.nan
        meta["bovenkant_filter"] = np.nan
        meta["onderkant_filter"] = np.nan
        meta["metadata_available"] = False

    return line, meta


def _read_artdino_groundwater_measurements(f, line):
    line = line.strip()
    titel = line.split(',')
    while '' in titel:
        titel.remove('')

    if line != '':
        # Validate if titles are valid names
        validator = np.lib._iotools.NameValidator()
        titel = [s.lower() for s in validator(titel)]
        usecols = range(0, len(titel))

        try:
            measurements = pd.read_csv(f, header=None, names=titel,
                                       parse_dates=['peil_datum_tijd'],
                                       index_col='peil_datum_tijd',
                                       dayfirst=True,
                                       usecols=usecols)
        except pd.errors.ParserError:
            # for now the workflow is to remove the files that cannot be read
            # manually.
            measurements = None
    else:
        measurements = None

    return line, measurements


def read_artdino_groundwater_csv(fname, to_mnap=True,
                                 read_series=True, verbose=False,):
    """Read dino groundwater quantity data from a dinoloket csv file.

    Parameters
    ----------
    fname : str
        path to csv file
    to_mnap : boolean, optional
        if True a column with 'stand_m_tov_nap' is added to the dataframe
    read_series : boolean, optional
        if False only metadata is read, default is True
    verbose : boolean, optional
        print additional information to the screen (default is False).

    Returns
    -------
    measurements : pd.DataFrame
    meta : dict
        dictionary with metadata
    """
    if verbose:
        print('reading -> {}'.format(os.path.split(fname)[-1]))

    with open(fname, 'r') as f:
        # read header
        line, header = _read_dino_groundwater_header(f)
        line = _read_empty(f, line)
        if verbose and (header == dict()):
            print('could not read header -> {}'.format(fname))

        # read metadata
        line, meta = _read_artdino_groundwater_metadata(f, line)
        line = _read_empty(f, line)
        if verbose and (meta['metadata_available'] == False):
            print('could not read metadata -> {}'.format(fname))
        meta['filename'] = fname

        # read measurements
        if read_series:
            line, measurements = _read_artdino_groundwater_measurements(
                f, line)
            if verbose and (measurements is None):
                print('could not read measurements -> {}'.format(fname))
            elif verbose and measurements[~measurements["stand_cm_nap"].isna()].empty:
                print('no NAP measurements available -> {}'.format(fname))
            if to_mnap and measurements is not None:
                measurements['stand_m_tov_nap'] = measurements['stand_cm_nap'] / 100.
        else:
            measurements = None

    return measurements, meta


def read_artdino_dir(dirname, ObsClass=None,
                     subdir='csv', suffix='.csv',
                     unpackdir=None, force_unpack=False, preserve_datetime=False,
                     verbose=False, keep_all_obs=True, **kwargs
                     ):
    '''Read Dino directory with point observations

    to do:
    - Evt. nog verbeteren door meteen Dataframe te vullen op het moment dat een observatie
    wordt ingelezen. Nu wordt eerst alles ingelezen in een lijst en daar een dataframe van gemaakt.
    - aparte unzip functie maken en toch de juiste tijdelijke directory krijgen.

    Parameters
    ----------
    dirname : str
        directory name, can be a .zip file or the parent directory of subdir
    ObsClass : type
        class of the observations, e.g. GroundwaterObs or WaterlvlObs
    subdir : str
        subdirectory of dirname with data files
    suffix : str
        suffix of files in subdir that will be read
    unpackdir : str
        destination directory of the unzipped file
    force_unpack : boolean, optional
        force unpack if dst already exists
    preserve_datetime : boolean, optional
        use date of the zipfile for the destination file
    verbose : boolean, optional
        Print additional information to the screen (default is False)
    keep_all_obs : boolean, optional
        add all observation points to the collection, even without data or
        metadata
    **kwargs: dict, optional
        Extra arguments are passed to ObsClass.from_dino_file()

    Returns
    -------
    obs_df : pd.DataFrame
        collection of multiple point observations

    '''

    # unzip dir
    if dirname.endswith('.zip'):
        zipf = dirname
        if unpackdir is None:
            dirname = tempfile.TemporaryDirectory().name
        else:
            dirname = unpackdir
        unzip_file(zipf, dirname, force=force_unpack,
                   preserve_datetime=preserve_datetime)

    # read filenames
    files = os.listdir(os.path.join(dirname, subdir))
    if suffix:
        files = [file for file in files if file.endswith(suffix)]

    if not files:
        raise FileNotFoundError('no files were found in {} that end with {}'.format(
            os.path.join(dirname, subdir), suffix))

    # read individual files
    obs_list = []
    for _, file in enumerate(files):
        fname = os.path.join(dirname, subdir, file)
        obs = ObsClass.from_artdino_file(
            fname=fname, verbose=verbose, **kwargs)
        if obs.metadata_available and (not obs.empty):
            obs_list.append(obs)
        elif keep_all_obs:
            obs_list.append(obs)
        else:
            if verbose:
                print('not added to collection -> {}'.format(fname))

    return obs_list


# %% DINO download methods

class RemoveWSA(Plugin):
    """Helper class to remove wsa tags from header in zeep XML post.
    As described by:
    https://github.com/mvantellingen/python-zeep/issues/330#issuecomment-321781637

    """

    def egress(self, envelope, http_headers, operation, binding_options):
        envelope.find(
            '{http://schemas.xmlsoap.org/soap/envelope/}Header').clear()
        return envelope, http_headers


class DinoREST:
    """This object is a first draft for retrieving data from the
    Dinoloket REST API. Currently only tested for piezometers.

    """

    aliases = {
        "grondwatermonitoring": "lks_gwo_rd",
        "sondering": "lks_gso_rd",
        "boring": "lks_gbo_rd",
        "peilschaal": "lks_owo_rd"
    }

    def __init__(self, query_url=None, gwo_url=None):
        """DinoREST object for getting metadata from dinoloket

        Parameters
        ----------
        query_url : str, optional
            url for passing queries to, by default None
        gwo_url : str, optional
            url for getting details for dino piezometers, by default None
        """
        if query_url is None:
            self.query_url = (
                "https://www.dinoloket.nl/arcgis/rest/services/dinoloket/"
                "{layer}/MapServer/0/query")
        else:
            self.query_url = query_url

        if gwo_url is None:
            self.gwo_url = (
                "https://www.dinoloket.nl/javascriptmapviewer-web/"
                "rest/gws/gwo/details")
        else:
            self.gwo_url = gwo_url

    def get(self, url, query):
        """GET method

        Parameters
        ----------
        url : str
            url
        query : dict
            dictionary containing query parameters

        Returns
        -------
        requests.models.Response
            response from dinoloket REST API

        """
        try:
            response = requests.get(url, params=query)
            response.raise_for_status()
        except HTTPError as http_err:
            raise http_err
        except Exception as err:
            raise err
        else:
            return response

    def post(self, url, json):
        """POST method

        Parameters
        ----------
        url : str
            url
        json : dict
            dictionary containing payload as JSON

        Returns
        -------
        requests.models.Response
            response from dinoloket REST API

        """
        try:
            response = requests.post(url, json=json)
            response.raise_for_status()
        except HTTPError as http_err:
            raise http_err
        except Exception as err:
            raise err
        else:
            return response

    def query_locations_by_extent(self, extent, layer="grondwatermonitoring"):
        """Get unique locations by extent

        Parameters
        ----------
        extent : list of floats
            xmin, xmax, ymin, ymax
        layer : str
            dino layer to get data from, see DinoREST.aliases for more
            information on which layer codes to use

        Returns
        -------
        response : requests.models.Response
            query response

        """
        xmin, xmax, ymin, ymax = extent

        query = {
            "f": "pjson",
            "outFields": "*",
            "spatialRel": "esriSpatialRelContains",
            "geometryType": "esriGeometryEnvelope",
            "geometry": f"{xmin},{ymin},{xmax},{ymax}",
            "inSR": 28992,
            "outSR": 28992
        }

        url = self.query_url.format(layer=self.aliases[layer])
        response = self.get(url, query)
        return response

    def get_gwo_details(self, locations):
        """Get metadata details for locations

        Parameters
        ----------
        locations : list of str
            list of dinoId strings

        Returns
        -------
        requests.models.Response
            response from the Dino REST API

        """
        response = self.post(self.gwo_url, locations)
        return response

    def get_gwo_metadata(self, location, filternr, raw_response=False,
                         verbose=False):
        """Get metadata details for locations

        Parameters
        ----------
        locations : list of str
            list of dinoId strings

        Returns
        -------
        meta dictionary or requests.models.Response

        """
        response = self.get_gwo_details([location])
        #response = self.post(self.gwo_url, [location])

        if raw_response:
            return response
        else:
            data = response.json()
            if data == []:
                meta = {'metadata_available': False}
            else:
                meta = self._parse_json_single_gwo_filter(data[0], location,
                                                          filternr,
                                                          verbose=verbose)
            return meta

    def get_locations_by_extent(self, extent, layer="grondwatermonitoring",
                                raw=False):
        """get locations within an extent

        Parameters
        ----------
        extent : list of floats
            xmin, xmax, ymin, ymax
        layer : str, optional
            which dino layer to query, by default "grondwatermonitoring",
            see DinoREST.aliases for more information on which layer codes
            are available
        raw : bool, optional
            return raw JSON response, by default False

        Returns
        -------
        pandas.DataFrame
            DataFrame containing names and locations

        """
        r = self.query_locations_by_extent(extent, layer=layer)

        if raw:
            return r.json()
        else:
            return self._parse_json_features(r.json())

    def get_metadata_by_extent(self, extent, layer="grondwatermonitoring",
                               raw=False):
        """Get metadata details for all objects in extent.

        Parameters
        ----------
        extent : list of floats
            xmin, xmax, ymin, ymax
        layer : str, optional
            which dino layer to query, by default "grondwatermonitoring",
            see DinoREST.aliases for more information on which layer codes
            are available
        raw : bool, optional
            return raw json response, by default False

        Returns
        -------
        pandas.DataFrame
            DataFrame containing metadata per object

        """
        # get locations
        r = self.query_locations_by_extent(extent, layer=layer)
        # get features as json
        loc_json = r.json()["features"]
        # loop through names to create list of locations
        nloc = len(loc_json)
        locations = [loc_json[i]["attributes"]["DINO_NR"] for i in range(nloc)]

        if not locations:
            return pd.DataFrame()
        # get details as json
        rdetails = self.get_gwo_details(locations)
        json_details = rdetails.json()

        if not json_details:
            return pd.DataFrame()

        # return raw or parsed as dataframe
        if raw:
            return json_details
        else:
            if layer == "grondwatermonitoring":
                return self._parse_json_gwo_details(json_details)
            else:
                raise NotImplementedError(
                    "Not yet implemented for '{}'!".format(layer))

    def _parse_json_features(self, js, field="features"):
        data = js[field]
        if len(data) == 0:
            return pd.DataFrame()
        gdf = gpd.GeoDataFrame()
        geometry = []
        for idx, idat in enumerate(data):
            for name, value in idat["attributes"].items():
                gdf.loc[idx, name] = value
            x = idat["geometry"]["x"]
            y = idat["geometry"]["y"]
            geometry.append(Point(x, y))
            gdf.loc[idx, "x"] = x
            gdf.loc[idx, "y"] = y
        gdf["geometry"] = geometry
        gdf.set_index("DINO_NR", inplace=True)
        return gdf

    def _parse_json_single_gwo_filter(self, data, location, filternr,
                                      verbose=False):
        """ parse metadata obtained with get_dino_piezometer_metadata

        Parameters
        ----------
        data : dictionary
            response from dinoloket
        location : str
            location of piezometer, e.g. B57F0077
        filternr : str
            filter number should be a string of 3 characters, e.g. 002

        Returns
        -------
        meta : dictionary
            parsed dictionary

        """

        meta = {
            "locatie": location,
            "name": '-'.join([location, filternr]),
            "filternr": int(filternr),
            "metadata_available": True
        }

        piezometers = data.pop('piezoMeters')
        levels = data.pop('levels')
        samples = data.pop('samples')

        if piezometers:
            try:
                meta.update(next(item for item in piezometers if
                                 item["piezometerNr"] == filternr))
            except StopIteration:
                if verbose:
                    print(f'cannot find piezometer metadata for location '
                          '{location} and filternr {filternr}')
        if levels:
            try:
                meta.update(next(item for item in levels if
                                 item["piezometerNr"] == filternr))
            except StopIteration:
                if verbose:
                    print(f'cannot find level metadata for location '
                          '{location} and filternr {filternr}')
        if samples:
            try:
                meta.update(next(item for item in samples if
                                 item["piezometerNr"] == filternr))
            except StopIteration:
                if verbose:
                    print(f'cannot find sample metadata for location '
                          '{location} and filternr {filternr}')

        meta.update(data)
        meta.pop('dinoId')

        translate_dic_location = {'xcoord': 'x',
                                  'ycoord': 'y',
                                  'surfaceElevation': 'maaiveld'}

        for key, item in translate_dic_location.items():
            meta[item] = meta.pop(key)

        if 'clusterList' in meta.keys():
            if isinstance(meta['clusterList'], list):
                meta['clusterList'] = ";".join(meta['clusterList'])

        if 'piezometerNr' not in meta.keys():
            return meta

        meta.pop('piezometerNr')
        translate_dic_filter = {'bottomHeightNap': 'onderkant_filter',
                                'topHeightNap': 'bovenkant_filter'}

        for key, item in translate_dic_filter.items():
            meta[item] = meta.pop(key)

        return meta

    def _parse_json_gwo_details(self, json_details, field="levels",
                                verbose=False):
        """convert json response to dataframe

        TODO:
        - figure out how to deal with this dictionary to convert to a
        dataframe. There are 3 attributes in the JSON that contain lists:
          - levels
          - samples
          - piezoMeters
          I have no idea what the difference between these is... but it makes
          converting the result to a DataFrame annoying. Currently, I choose one
          of these fields and then skip the rest.
        - currently clusterList field is joined with ';' and added as a string
        instead of the list in JSON.

        Parameters
        ----------
        data : JSON
            json response
        field : str, optional
            default field to use to populate the dataframe, by default "levels"

        Returns
        -------
        pandas.DataFrame
            DataFrame containing metadata for all dino piezometers

        """
        dflist = []
        location_list = []
        for i in range(len(json_details)):
            data = json_details[i]
            location = data['dinoId']
            if location == 'B50F0158':
                break

            if location in location_list:
                raise ValueError
            else:
                location_list.append(location)

            piezometers = data['piezoMeters']
            levels = data['levels']
            samples = data['samples']

            # check number of filters
            if piezometers is None:
                piezometers = []
            if levels is None:
                levels = []
            if samples is None:
                samples = []

            # merge piezometers, levels and samples
            filter_dic = {}
            for l in [piezometers, levels, samples]:
                for d in l:
                    if 'piezometerNr' in d.keys():
                        if d['piezometerNr'] not in filter_dic.keys():
                            filter_dic[d['piezometerNr']] = d
                        else:
                            filter_dic[d['piezometerNr']].update(d)

            # get metadata for every filter
            for filternr in filter_dic.keys():
                meta = self._parse_json_single_gwo_filter(data.copy(), location,
                                                          str(filternr).zfill(
                                                              3),
                                                          verbose=verbose)
                idf = pd.DataFrame(meta, index=[meta.pop('name')])
                dflist.append(idf)

        df = pd.concat(dflist, axis=0, sort=True)

        return df


class DinoWSDL:
    """Class for querying DINOLoket. Currently available methods are:
        - findMeetreeks: get timeseries for piezometer
        - findWaarnemingGegevens: get some simple all time statistics
          for a piezometer
        - findTechnischeGegevens: get metadata for a piezometer
        - findGrondwaterStatistiek: get stats for 14th and 28th day of
          each month for a given period

    Returns
    -------
    DinoWSDL :
        returns an object that can be used to query the DINO Webservice.

    """

    def __init__(self, wsdl="http://www.dinoservices.nl/gwservices/gws-v11?wsdl"):
        """Initialize DinoWSDL object that can be used to query DINO Webservice

        Parameters
        ----------
        wsdl : str, optional
            wsdl url, by default "http://www.dinoservices.nl/gwservices/gws-v11?wsdl"
        """

        # Create some plugins, some currently unused but left here as a reminder.
        history = HistoryPlugin()
        wsa = WsAddressingPlugin()
        rwsa = RemoveWSA()

        # Configure the client
        self.client = zeep.Client(
            wsdl=wsdl,
            plugins=[history, wsa, rwsa])

        # Set prefix
        self.client.set_ns_prefix("v11", "http://v11.ws.gws.dino.tno.nl/")

    def findMeetreeks(self, location, filternr, tmin, tmax, unit="NAP",
                      raw_response=False):
        """Get a timeseries for a piezometer.

        Parameters
        ----------
        location : str
            location str of the piezometer, i.e. B57F0077
        filternr : str, int, float
            filter number, is converted to str, i.e. 004
        tmin : str or pandas.Timestamp
            start date in format YYYY-MM-DD (will be converted if Timestamp)
        tmax : str or pandas.Timestamp
            end date in format YYYY-MM-DD (will be converted if Timestamp)
        unit : str, optional
            unit in which timeseries is returned, by default "NAP"
        raw_response : bool, optional
            if True, return the zeep parsed XML response, by default
            False which will return a DataFrame

        Returns
        -------
        df or response
            returns DataFrame or zeep parsed XML response

        Note
        ----
        - method sometimes returns data

        """
        if isinstance(tmin, pd.Timestamp):
            tmin = tmin.strftime('%Y-%m-%d')

        if isinstance(tmax, pd.Timestamp):
            tmax = tmax.strftime('%Y-%m-%d')

        assert unit in ["NAP", "SFL",
                        "MP"], "'unit' must be one of 'NAP', 'SFL', 'MP'!"

        data = {"WELL_NITG_NR": location,
                "WELL_TUBE_NR": filternr,
                "START_DATE": tmin,
                "END_DATE": tmax,
                "UNIT": unit}

        try:
            r = self.client.service.findMeetreeks(**data)
        except Exception as e:
            raise e

        if raw_response:
            return r
        else:
            df = self._parse_grondwaterstand(r, f'stand_m_tov_{unit.lower()}')
            return df

    def findTechnischeGegevens(self, location, filter_nr, raw_response=False):
        """Get metadata for a piezometer.

        Parameters
        ----------
        location : str
            location str of the piezometer, i.e. B57F0077
        filter_nr : str, int, float
            filter number, is converted to str, i.e. 004
        raw_response : bool, optional
            if True, return the zeep parsed XML response, by default
            False which will return a DataFrame

        Returns
        -------
        df or response
            returns DataFrame or zeep parsed XML response

        """

        if isinstance(filter_nr, float) or isinstance(filter_nr, int):
            filter_nr = "{0:03g}".format(filter_nr)

        data = {"WELL_NITG_NR": location,
                "WELL_TUBE_NR": filter_nr}

        try:
            r = self.client.service.findTechnischeGegevens(**data)
        except Exception as e:
            raise e

        if raw_response:
            return r
        else:
            meta = self._parse_technische_gegevens(r)
            return meta

    @staticmethod
    def _parse_grondwaterstand(r, column_name='stand_m_tov_nap'):
        """Parse the response from findMeetreeks

        Parameters
        ----------
        r : zeep.objects.GrondwaterStanden
            the response of findMeetreeks()

        Returns
        -------
        pandas.DataFrame
            pandas.DataFrame containing the data

        """
        if isinstance(r, list):
            gws = r[0]

        index = [i["DATE"] for i in gws.LEVELS]
        values = [i["LEVEL"] for i in gws.LEVELS]
        remarks = [i["REMARK"] for i in gws.LEVELS]
        df = pd.DataFrame(index=index, data={column_name: values,
                                             'remarks': remarks})
        # convert from cm to m
        df.loc[:, column_name] = df.loc[:, column_name] / 100

        return df

    @staticmethod
    def _parse_technische_gegevens(response):
        """Parse the response from findTechnischeGegevens

        Parameters
        ----------
        response : zeep.objects.TechnischeGegevens
            the response of findTechnischeGegevens()

        Returns
        -------
        pandas.DataFrame
            pandas.DataFrame containing the data

        """
        if isinstance(response, list):
            response = response[0]

        locatie = response.WELL_NITG_NR
        filternr = response.WELL_TUBE_NR
        meta = {
            "locatie": locatie,
            "name": '-'.join([locatie, filternr]),
            "filternr": int(filternr)
        }

        if response.SFL_HEIGHT is not None:
            meta["maaiveld"] = response.SFL_HEIGHT / 100.
        else:
            meta["maaiveld"] = np.nan

        if response.BOTTOM_FILTER is not None:
            meta["onderkant_filter"] = response.BOTTOM_FILTER / 100.
        else:
            meta["onderkant_filter"] = np.nan

        if response.FILTER_LENGTH is not None:
            meta["filterlengte"] = response.FILTER_LENGTH / 100.
        else:
            meta["filterlengte"] = np.nan

        meta["bovenkant_filter"] = meta["onderkant_filter"] + meta["filterlengte"]

        return meta


def download_dino_groundwater(location, filternr, tmin, tmax,
                              verbose=False, **kwargs):
    """Download measurements and metadata from a dino groundwater
    observation well

    Parameters
    ----------
    location : str
        location str of the piezometer, i.e. B57F0077
    filternr : str, int, float
        filter number, is converted to str, i.e. 004
    tmin : str or pandas.Timestamp
        start date in format YYYY-MM-DD (will be converted if Timestamp)
    tmax : str or pandas.Timestamp
        end date in format YYYY-MM-DD (will be converted if Timestamp)
    verbose :
    kwargs : key-word arguments
            these arguments are passed to dino.findMeetreeks functie

    Returns
    -------
    measurements : pd.DataFrame
    meta : dict
        dictionary with metadata

    """

    if isinstance(filternr, float) or isinstance(filternr, int):
        filternr = "{0:03g}".format(filternr)

    # download data from dino
    dino = DinoWSDL()

    # measurements
    measurements = dino.findMeetreeks(location, filternr, tmin, tmax,
                                      **kwargs)

    # old metadata method
    #meta = dino.findTechnischeGegevens(location, filternr)

    # new metadata method
    dinorest = DinoREST()
    meta = dinorest.get_gwo_metadata(location, filternr, verbose=verbose)

    return measurements, meta


def get_dino_locations(extent=None, bbox=None, layer='grondwatermonitoring',
                       response_fname=None, split_dx=None):
    """Get a GeoDataFrame with dinoloket-locations from a wfs

    Parameters
    ----------
    extent : list, tuple or numpy-array (user must specify extent or bbox)
        The extent, in RD-coordinates, for which you want to retreive locations
        [xmin, xmax, ymin, ymax]
    bbox : list, tuple or numpy-array (user must specify extent or bbox)
        The bounding box, in RD-coordinates, for which you want to retreive locations
        [xmin, ymin, xmax, ymax]
    layer : str, optional
        The type of timeseries (grondwatermonitoring or boring)

    Returns
    -------
    df : pandas DataFrame or a tuple of GeoDataFrame

    if kind=None
        a geodataframe with the properties of the locations

    """

    # get extent
    if extent is None and bbox is None:
        raise (Exception('Either bbox or extent needs to be specified'))
    if extent is not None and bbox is not None:
        raise (Exception('bbox and extent cannot both be specified'))
    if bbox is not None:
        extent = [bbox[0], bbox[2], bbox[1], bbox[3]]
        if split_dx is not None:
            gdf = split_extent(get_dino_locations, extent,
                               split_dx, layer=layer)
            return gdf
    if isinstance(extent, np.ndarray):
        extent = extent.tolist()

    # use dino REST api
    if not layer in ['grondwatermonitoring', 'boring']:
        raise(Exception('Unknown layer: {}'.format(layer)))
    dinorest = DinoREST()
    if layer == 'boring':
        df = dinorest.get_locations_by_extent(extent, layer=layer)
    elif layer == 'grondwatermonitoring':
        df = dinorest.get_metadata_by_extent(extent, layer=layer)
    else:
        raise NotImplementedError(
            "Not yet implemented for '{}'!".format(layer))

    # check if there are any measurements
    if df.empty:
        warnings.warn('no observation points were found')
        return df

    return df


def split_extent(method, extent0, dx=1000, dy=None, **kwargs):
    if dy is None:
        dy = dx
    ncol = int(np.ceil((extent0[1] - extent0[0]) / dx))
    nrow = int(np.ceil((extent0[3] - extent0[2]) / dy))
    x = np.linspace(extent0[0], extent0[1], ncol)
    y = np.linspace(extent0[2], extent0[3], nrow)
    for ix in range(len(x) - 1):
        for iy in range(len(y) - 1):
            print('Downloading part {} of {}'.format(
                ix * iy + iy + 1, len(x) * len(y)))
            extent = [x[ix], x[ix + 1], y[iy], y[iy + 1]]
            gdft = method(extent=extent, **kwargs)
            if ix == 0 and iy == 0:
                gdf = gdft
            else:
                gdf = pd.concat((gdf, gdft))


def download_dino_within_extent(extent=None, bbox=None, ObsClass=None,
                                layer='grondwatermonitoring',
                                tmin="1900-01-01", tmax="2040-01-01",
                                zmin=None, zmax=None, unit="NAP",
                                keep_all_obs=True,
                                cache=False,
                                verbose=False):
    """Download DINO data within a certain extent (or a bounding box)

    Parameters
    ----------
    extent : list, tuple or numpy-array (user must specify extent or bbox)
        The extent, in RD-coordinates, for which you want to retreive locations
        [xmin, xmax, ymin, ymax]
    bbox : list, tuple or numpy-array (user must specify extent or bbox)
        The bounding box, in RD-coordinates, for which you want to retreive locations
        [xmin, ymin, xmax, ymax]
    ObsClass : type
        class of the observations, so far only GroundwaterObs is supported
    layer : str
        The layer of timeseries ('grondwatermonitoring' of 'boring')
    tmin : str or pandas.Timestamp
        start date in format YYYY-MM-DD (will be converted if Timestamp)
    tmax : str or pandas.Timestamp
        end date in format YYYY-MM-DD (will be converted if Timestamp)
    zmin : float, optional
        minimum filter height in m NAP for which piezometers are returned
    zmax : float, optional
        maximum filter height in m NAP for which piezometers are returned
    unit : str, optional
        unit in which the timeseries are returned, by default "NAP"
    keep_all_obs : boolean, optional
            add all observation points to the collection, even without data or
            metadata
    cache : boolean, optional
        if True each observation that has been downloaded is cached. Can be
        helpfull because the dino server give errors frequently. default is 
        False
    verbose : boolean, optional
        print additional information to the screen (default is False).

    Returns
    -------
    obs_df : pd.DataFrame
        collection of multiple point observations

    """

    # read locations
    gdf_loc = get_dino_locations(extent=extent, bbox=bbox, layer=layer)

    if verbose:
        print('\ndownload {} data from dino within:\n'
              '- extent: {} or\n'
              '- bbox: {}'.format(layer, extent, bbox))

    if gdf_loc.empty:
        return pd.DataFrame()

    gdf_loc["startDate"] = gdf_loc.startDate.astype('datetime64[ns]')
    gdf_loc["endDate"] = gdf_loc.endDate.astype('datetime64[ns]')

    # slice by properties
    if tmin is not None:
        tmin = pd.to_datetime(tmin)
        mask = gdf_loc.endDate > tmin
        gdf_loc = gdf_loc.loc[mask]
    if tmax is not None:
        tmax = pd.to_datetime(tmax)
        mask = gdf_loc.startDate < tmax
        gdf_loc = gdf_loc.loc[mask]
    if zmin is not None:
        mask = gdf_loc.topHeightNap >= zmin
        gdf_loc = gdf_loc.loc[mask]
    if zmax is not None:
        mask = gdf_loc.bottomHeightNap <= zmax
        gdf_loc = gdf_loc.loc[mask]

    if gdf_loc.empty:
        return pd.DataFrame()

    # read measurements
    obs_list = []
    for index, loc in gdf_loc.iterrows():
        if tmin is None:
            tmin_t = loc.startDate
        else:
            tmin_t = tmin
        if tmax is None:
            tmax_t = loc.endDate
        else:
            tmax_t = tmax

        if verbose:
            print('reading -> {}'.format(index))
<<<<<<< HEAD

        o = ObsClass.from_dino_server(location=loc.locatie,
                                      filternr=float(loc.filternr),
                                      tmin=tmin_t,
                                      tmax=tmax_t,
                                      unit=unit)

=======
        
        if cache:
            cache_dir = os.path.join(tempfile.gettempdir(), 'pbdata')
            if not os.path.isdir(cache_dir):
                os.mkdir(cache_dir)
            fname = os.path.join(cache_dir, f'{loc.locatie}-{loc.filternr:03d}' + '.pklz')
            if os.path.isfile(fname):
                o = pd.read_pickle(fname)
            else:
                o = ObsClass.from_dino_server(location=loc.locatie,
                                              filternr=float(loc.filternr),
                                              tmin=tmin_t,
                                              tmax=tmax_t,
                                              unit=unit)
                o.to_pickle(fname)
        else:
            o = ObsClass.from_dino_server(location=loc.locatie,
                                          filternr=float(loc.filternr),
                                          tmin=tmin_t,
                                          tmax=tmax_t,
                                          unit=unit)
                
            
            
        
>>>>>>> 412c9d5b
        if o.metadata_available and (not o.empty):
            obs_list.append(o)
        elif keep_all_obs:
            obs_list.append(o)
        else:
            if verbose:
                print('not added to collection -> {}'.format(o.name))

    # return list of obs
    return obs_list


# %% DINO waterlevel observations


def _read_dino_waterlvl_metadata(f, line):
    '''

    Parameters
    ----------
    f : text wrapper
    line : str
        line with meta dictionary keys
    meta_dic : dict (optional)
        dictionary with metadata

    Returns
    -------
    meta : dict
        dictionary with metadata

    '''
    meta_keys = line.strip().split(',')
    meta_values = f.readline().strip().split(',')
    meta = {}
    for key, value in zip(meta_keys, meta_values):
        key = key.strip()
        if key in ['X-coordinaat', 'Y-coordinaat']:
            if key == 'X-coordinaat':
                meta['x'] = float(value)
            elif key == 'Y-coordinaat':
                meta['y'] = float(value)
        elif key == 'Locatie':
            meta['locatie'] = value
            meta['name'] = value

    return meta


def _read_dino_waterlvl_measurements(f, line):
    '''

    Parameters
    ----------
    f : text wrapper
    line: str
        header of dataframe

    Returns
    -------
    measurements : pd.DataFrame
    '''

    titel = line.strip().split(',')
    while '' in titel:
        titel.remove('')

    validator = np.lib._iotools.NameValidator()
    titel = [i.lower() for i in validator(titel)]
    usecols = range(0, len(titel))

    measurements = pd.read_csv(f, header=None, names=titel,
                               parse_dates=['peildatum'],
                               index_col='peildatum',
                               dayfirst=True,
                               usecols=usecols)

    #measurements['Stand (m t.o.v. NAP)'] = measurements['Stand (cm t.o.v. NAP)'] /100.

    #measurements.set_index('Peildatum', inplace=True)

    return measurements


def read_dino_waterlvl_csv(fname, to_mnap=True, read_series=True, verbose=False):
    '''Read dino waterlevel data from a dinoloket csv file.

    Parameters
    ----------
    fname : str
    to_mnap : boolean, optional
        if True a column with 'stand_m_tov_nap' is added to the dataframe
    read_series : boolean, optional
        if False only metadata is read, default is True
    verbose : boolean, optional
        print additional information to the screen (default is False).
    '''
    if verbose:
        print('reading -> {}'.format(os.path.split(fname)[-1]))

    p_meta = re.compile(
        'Locatie,Externe aanduiding,X-coordinaat,Y-coordinaat, Startdatum, Einddatum')
    p_data = re.compile(
        'Locatie,Peildatum,Stand \(cm t.o.v. NAP\),Bijzonderheid')

    with open(fname, 'r') as f:
        line = f.readline()
        while line != '':
            line = f.readline()
            if p_meta.match(line):
                meta = _read_dino_waterlvl_metadata(f, line)
                meta['filename'] = fname
            elif p_data.match(line):
                if read_series:
                    measurements = _read_dino_waterlvl_measurements(f, line)
                    if to_mnap and measurements is not None:
                        measurements['stand_m_tov_nap'] = measurements['stand_cm_tov_nap'] / 100.
                else:
                    measurements = None

                return measurements, meta


# %% General DINO methods
def read_dino_dir(dirname, ObsClass=None,
                  subdir='Boormonsterprofiel_Geologisch booronderzoek', suffix='.txt',
                  unpackdir=None, force_unpack=False, preserve_datetime=False, verbose=False,
                  keep_all_obs=True, **kwargs
                  ):
    '''Read Dino directory with point observations

    to do:
    - Evt. nog verbeteren door meteen Dataframe te vullen op het moment dat een observatie
    wordt ingelezen. Nu wordt eerst alles ingelezen in een lijst en daar een dataframe van gemaakt.
    - aparte unzip functie maken en toch de juiste tijdelijke directory krijgen.

    Parameters
    ----------
    dirname : str
        directory name, can be a .zip file or the parent directory of subdir
    ObsClass : type
        class of the observations, e.g. GroundwaterObs or WaterlvlObs
    subdir : str
        subdirectory of dirname with data files
    suffix : str
        suffix of files in subdir that will be read
    unpackdir : str
        destination directory of the unzipped file
    force_unpack : boolean, optional
        force unpack if dst already exists
    preserve_datetime : boolean, optional
        use date of the zipfile for the destination file
    verbose : boolean, optional
        Print additional information to the screen (default is False)
    keep_all_obs : boolean, optional
        add all observation points to the collection, even without data or
        metadata
    **kwargs: dict, optional
        Extra arguments are passed to ObsClass.from_dino_file()

    Returns
    -------
    obs_df : pd.DataFrame
        collection of multiple point observations

    '''

    # unzip dir
    if dirname.endswith('.zip'):
        zipf = dirname
        if unpackdir is None:
            dirname = tempfile.TemporaryDirectory().name
        else:
            dirname = unpackdir
        unzip_file(zipf, dirname, force=force_unpack,
                   preserve_datetime=preserve_datetime)

    # read filenames
    files = os.listdir(os.path.join(dirname, subdir))
    if suffix:
        files = [file for file in files if file.endswith(suffix)]

    if not files:
        raise FileNotFoundError('no files were found in {} that end with {}'.format(
            os.path.join(dirname, subdir), suffix))

    # read individual files
    obs_list = []
    for _, file in enumerate(files):
        fname = os.path.join(dirname, subdir, file)
        obs = ObsClass.from_dino_file(fname=fname, verbose=verbose, **kwargs)
        if obs.metadata_available and (not obs.empty):
            obs_list.append(obs)
        elif keep_all_obs:
            obs_list.append(obs)
        else:
            if verbose:
                print('not added to collection -> {}'.format(fname))

    return obs_list


# %% Testing
if __name__ == '__main__':

    fname = r'..\data\2019-Dino-test\Grondwatersamenstellingen_Put\B52C0057.txt'

    me1, meta = read_dino_groundwater_quality_txt(fname, verbose=True)

    fname = r'..\data\2019-Dino-test\Peilschaal\P58A0001.csv'
    measurements, meta = read_dino_waterlvl_csv(fname, verbose=True)

    fname = r'art_tools\data\2019-Dino-test\Grondwaterstanden_Put\B33F0080001_1.csv'
    obs_df = read_dino_groundwater_csv(fname, verbose=True)

    fname = r'..\data\2019-Dino-test\Peilschaal\P58A0005.csv'
    obs_df = read_dino_waterlvl_csv(fname, read_series=False, verbose=True)<|MERGE_RESOLUTION|>--- conflicted
+++ resolved
@@ -1366,16 +1366,7 @@
 
         if verbose:
             print('reading -> {}'.format(index))
-<<<<<<< HEAD
-
-        o = ObsClass.from_dino_server(location=loc.locatie,
-                                      filternr=float(loc.filternr),
-                                      tmin=tmin_t,
-                                      tmax=tmax_t,
-                                      unit=unit)
-
-=======
-        
+            
         if cache:
             cache_dir = os.path.join(tempfile.gettempdir(), 'pbdata')
             if not os.path.isdir(cache_dir):
@@ -1396,11 +1387,7 @@
                                           tmin=tmin_t,
                                           tmax=tmax_t,
                                           unit=unit)
-                
-            
-            
-        
->>>>>>> 412c9d5b
+
         if o.metadata_available and (not o.empty):
             obs_list.append(o)
         elif keep_all_obs:
