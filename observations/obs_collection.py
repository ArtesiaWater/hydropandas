--- conflicted
+++ resolved
@@ -1407,8 +1407,7 @@
         if add_to_df:
             self.add_meta_to_df('lat')
             self.add_meta_to_df('lon')
-<<<<<<< HEAD
-            
+
     def get_no_of_observations(self, column_name='Stand_m_tov_NAP'):
         """get number of non-nan values of a column in the observation df
         
@@ -1431,17 +1430,11 @@
                 
         self['no_obs'] = no_obs
         
-        return self['no_obs']
-            
-    def get_seasonal_stat(self, column_name='Stand_m_tov_NAP', stat='mean', 
-                          winter_months=[1,2,3,4,11,12], 
-                          summer_months=[5,6,7,8,9,10]):
-=======
+        return self['no_obs']     
 
     def get_seasonal_stat(self, column_name='Stand_m_tov_NAP', stat='mean',
                           winter_months=[1, 2, 3, 4, 11, 12],
                           summer_months=[5, 6, 7, 8, 9, 10]):
->>>>>>> 3e9bd2e5
         """get statistics per season
 
         Parameters
