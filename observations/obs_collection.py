--- conflicted
+++ resolved
@@ -1700,17 +1700,10 @@
 
             for i, name in enumerate(xyo.index):
                 if per_location:
-<<<<<<< HEAD
-                    oc = self.loc[self.locatie == name, 'obs'].sort_index()
-                else:
-                    oc = self.loc[[name], 'obs']
-
-=======
-                    oc = self.loc[self.locatie==name].sort_index()
+                    oc = self.loc[self.locatie == name].sort_index()
                 else:
                     oc = self.loc[[name]]
-                
->>>>>>> 1fbb0c58
+
                 ax = mg.ax[i]
                 if plot_func:
                     ax = plot_func(self, oc, ax,
