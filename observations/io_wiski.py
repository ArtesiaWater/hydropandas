--- conflicted
+++ resolved
@@ -63,19 +63,13 @@
             data = pd.read_csv(f, sep=sep, header=None, names=columns)
 
             # convert Value to float
-<<<<<<< HEAD
             col = [icol for icol in data.columns if
                    icol.lower().startswith("value")][0]
 
             data[col] = pd.to_numeric(
                 data[col], errors="coerce")
-=======
-            data["Value_mNAP"] = pd.to_numeric(
-                data["Value_mNAP"], errors="coerce")
-            
-            # rename column
+
             data.rename(columns={'Value_mNAP':'Stand_m_tov_NAP'}, inplace=True)
->>>>>>> ce990a18
         else:
             data = None
 
