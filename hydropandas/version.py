from importlib import metadata
from sys import version as os_version

<<<<<<< HEAD
__version__ = "0.13.2"
=======
__version__ = "0.13.1"
>>>>>>> 4f9b411f


def show_versions():
    """Method to print the versions of dependencies."""
    msg = (
        f"Python version      : {os_version}\n"
        f"Numpy version       : {metadata.version('numpy')}\n"
        f"Scipy version       : {metadata.version('scipy')}\n"
        f"Pandas version      : {metadata.version('pandas')}\n"
        f"Matplotlib version  : {metadata.version('matplotlib')}\n\n"
        f"Hydropandas version : {__version__}"
    )
    return print(msg)<|MERGE_RESOLUTION|>--- conflicted
+++ resolved
@@ -1,12 +1,7 @@
 from importlib import metadata
 from sys import version as os_version
 
-<<<<<<< HEAD
 __version__ = "0.13.2"
-=======
-__version__ = "0.13.1"
->>>>>>> 4f9b411f
-
 
 def show_versions():
     """Method to print the versions of dependencies."""
