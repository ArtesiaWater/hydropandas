from importlib import metadata
from sys import version as os_version

<<<<<<< HEAD
__version__ = "0.12.5"
=======
__version__ = "0.12.4"
>>>>>>> 034b1b50


def show_versions():
    """Method to print the versions of dependencies."""
    msg = (
        f"Python version      : {os_version}\n"
        f"Numpy version       : {metadata.version('numpy')}\n"
        f"Scipy version       : {metadata.version('scipy')}\n"
        f"Pandas version      : {metadata.version('pandas')}\n"
        f"Matplotlib version  : {metadata.version('matplotlib')}\n\n"
        f"Hydropandas version : {__version__}"
    )
    return print(msg)<|MERGE_RESOLUTION|>--- conflicted
+++ resolved
@@ -1,12 +1,7 @@
 from importlib import metadata
 from sys import version as os_version
 
-<<<<<<< HEAD
 __version__ = "0.12.5"
-=======
-__version__ = "0.12.4"
->>>>>>> 034b1b50
-
 
 def show_versions():
     """Method to print the versions of dependencies."""
