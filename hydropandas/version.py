--- conflicted
+++ resolved
@@ -1,12 +1,7 @@
 from importlib import metadata
 from sys import version as os_version
 
-<<<<<<< HEAD
 __version__ = "0.12.2"
-=======
-__version__ = "0.12.1"
->>>>>>> 589a3406
-
 
 def show_versions():
     """Method to print the versions of dependencies."""
