--- conflicted
+++ resolved
@@ -12,20 +12,6 @@
 logger = logging.getLogger(__name__)
 
 
-<<<<<<< HEAD
-def read_xml_fname(fname, ObsClass,
-                   translate_dic=None,
-                   low_memory=True,
-                   locationIds=None,
-                   filterdict=None,
-                   return_events=True,
-                   keep_flags=(0, 1),
-                   return_df=False,
-                   tags=('series', 'header', 'event'),
-                   to_mnap=False,
-                   remove_nan=False
-                   ):
-=======
 def read_xml_fname(
     fname,
     ObsClass,
@@ -40,8 +26,8 @@
     skip_errors=True,
     to_mnap=False,
     remove_nan=False,
+    **kwargs
 ):
->>>>>>> 58225261
     """Read an xml filename into a list of observations objects.
 
     Parameters
@@ -90,28 +76,6 @@
         translate_dic = {"locationId": "locatie"}
 
     if low_memory is True:
-<<<<<<< HEAD
-        obs_list = iterparse_pi_xml(fname,
-                                    ObsClass,
-                                    translate_dic=translate_dic,
-                                    locationIds=locationIds,
-                                    filterdict=filterdict,
-                                    return_events=return_events,
-                                    keep_flags=keep_flags,
-                                    return_df=return_df,
-                                    tags=tags
-                                    )
-    else:
-        tree = etree.parse(fname)
-        root = tree.getroot()
-        obs_list = read_xml_root(root,
-                                 ObsClass,
-                                 translate_dic=translate_dic,
-                                 locationIds=locationIds,
-                                 to_mnap=to_mnap,
-                                 remove_nan=remove_nan
-                                 )
-=======
         obs_list = iterparse_pi_xml(
             fname,
             ObsClass,
@@ -135,19 +99,10 @@
             to_mnap=to_mnap,
             remove_nan=remove_nan,
         )
->>>>>>> 58225261
 
     return obs_list
 
 
-<<<<<<< HEAD
-def iterparse_pi_xml(fname, ObsClass,
-                     translate_dic=None, filterdict=None,
-                     locationIds=None, return_events=True,
-                     keep_flags=(0, 1), return_df=False,
-                     tags=('series', 'header', 'event')
-                     ):
-=======
 def iterparse_pi_xml(
     fname,
     ObsClass,
@@ -160,7 +115,6 @@
     tags=("series", "header", "event"),
     skip_errors=False,
 ):
->>>>>>> 58225261
     """Read a FEWS XML-file with measurements, memory efficient.
 
     Parameters
@@ -616,12 +570,6 @@
         f.write("</TimeSeries>\n")
 
 
-<<<<<<< HEAD
-def read_xml_filelist(fnames, ObsClass, directory=None, locations=None,
-                      translate_dic=None, filterdict=None,
-                      to_mnap=False, remove_nan=False, low_memory=True,
-                      **kwargs):
-=======
 def read_xml_filelist(
     fnames,
     ObsClass,
@@ -632,8 +580,8 @@
     to_mnap=False,
     remove_nan=False,
     low_memory=True,
+    **kwargs
 ):
->>>>>>> 58225261
     """Read a list of xml files into a list of observation objects.
 
     Parameters
@@ -686,15 +634,6 @@
             fullpath = os.path.join(directory, ixml)
 
         # read xml fname
-<<<<<<< HEAD
-        obs_list += read_xml_fname(fullpath,
-                                   ObsClass,
-                                   translate_dic=translate_dic,
-                                   filterdict=filterdict,
-                                   low_memory=low_memory,
-                                   locationIds=locations,
-                                   **kwargs)
-=======
         obs_list += read_xml_fname(
             fullpath,
             ObsClass,
@@ -702,7 +641,7 @@
             filterdict=filterdict,
             low_memory=low_memory,
             locationIds=locations,
+            **kwargs
         )
->>>>>>> 58225261
 
     return obs_list