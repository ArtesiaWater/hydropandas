import os
import warnings

import numpy as np
from scipy.interpolate import griddata

from .. import util
from ..observation import ModelObs

import logging
logger = logging.getLogger(__name__)


def read_imod_results(obs_collection, ml, runfile, mtime, model_ws,
                      modelname='', nlay=None, exclude_layers=0):
    """Read imod model results at point locations.

    Parameters
    ----------
    obs_collection : ObsCollection
        collection of observations at which points imod results will be read
    ml : flopy.modflow.mf.model
        modflow model
    runfile : Runfile
        imod runfile object
    mtime : list of datetimes
        datetimes corresponding to the model periods
    model_ws : str
        model workspace with imod model
    nlay : int, optional
        number of layers if None the number of layers from ml is used.
    modelname : str
        modelname
    exclude_layers : int
        exclude modellayers from being read from imod
    """
    import imod
    if ml.modelgrid.xoffset == 0 or ml.modelgrid.yoffset == 0:
        warnings.warn('you probably want to set the xll and/or yll '
                      'attributes of ml.modelgrid')

    if nlay is None:
        nlay = ml.modelgrid.nlay

    xmid, ymid, _ = ml.modelgrid.xyzcellcenters

    xy = np.array([xmid.ravel(), ymid.ravel()]).T
    uv = obs_collection.loc[:, ("x", "y")].dropna(how="any", axis=0).values
    vtx, wts = util.interp_weights(xy, uv)

    hm_ts = np.zeros((obs_collection.shape[0], len(mtime)))

    # loop over layers
    for m in range(nlay):
        if m < exclude_layers:
            continue
        mask = obs_collection.modellayer.values == m
        # loop over timesteps
        for t, date in enumerate(mtime):
            head_idf = 'head_{}_l{}.idf'.format(
                date.strftime('%Y%m%d'), m + 1)
            fname = os.path.join(
                model_ws,
                runfile.data['OUTPUTDIRECTORY'],
                'head',
                head_idf)

            logger.info(f'read {fname}')
            ihds, _attrs = imod.idf.read(fname)
            hm = util.interpolate(ihds, vtx, wts)
            hm_ts[mask, t] = hm[mask]

    mo_list = []
    for i, name in enumerate(obs_collection.index):
        mo = ModelObs(index=mtime,
                      data=hm_ts[i],
                      name=name,
                      model=modelname,
                      x=obs_collection.loc[name, 'x'],
                      y=obs_collection.loc[name, 'y'],
                      meta=obs_collection.loc[name, 'obs'].meta)
        mo_list.append(mo)

    return mo_list


def read_modflow_results(obs_collection, ml, hds_arr, mtime,
<<<<<<< HEAD
                         modelname='', nlay=None, exclude_layers=None,
                         method="linear", verbose=False):
=======
                         modelname='', nlay=None, exclude_layers=None):
>>>>>>> 2c8d9622
    """Read modflow groundwater heads at points in obs_collection.

    Parameters
    ----------
    obs_collection : ObsCollection
        locations of model observation
    ml : flopy.modflow.mf.model
        modflow model
    hds_arr : numpy array
        heads with shape (ntimesteps, nlayers, nrow, ncol)
    mtime : list of datetimes
        dates for each model timestep
    modelname : str, optional
        modelname
    nlay : int, optional
        number of layers if None the number of layers from ml is used.
    exclude_layers : list of int, optional
        exclude the observations in these modellayers
<<<<<<< HEAD
    method : str, optional
        interpolation method, either 'linear' or 'nearest', 
        default is linear. 
    verbose : boolean, optional
        Print additional information to the screen (default is False).
=======

>>>>>>> 2c8d9622
    """
    if ml.modelgrid.grid_type == 'structured':
        if ml.modelgrid.xoffset == 0 or ml.modelgrid.yoffset == 0:
            warnings.warn('you probably want to set the xll '
                          'and/or yll attributes in DIS!')

    if nlay is None:
        nlay = ml.modelgrid.nlay

    if modelname == '':
        modelname = ml.name

    xmid, ymid, _ = ml.modelgrid.xyzcellcenters

    if ml.modelgrid.grid_type == 'structured':
        xy = np.array([xmid.ravel(), ymid.ravel()]).T
    elif ml.modelgrid.grid_type == 'vertex':
        xy = np.array([xmid, ymid]).T

    uv = obs_collection.loc[:, ("x", "y")].dropna(how="any", axis=0).values
    if method == "linear":
        vtx, wts = util.interp_weights(xy, uv)

    # get interpolated timeseries from hds_arr
    hm_ts = np.nan * np.ones((obs_collection.shape[0], hds_arr.shape[0]))

    if exclude_layers is None:
        exclude_layers = []

    # loop over layers
    for m in range(nlay):
        if m in exclude_layers:
            continue
        mask = obs_collection["modellayer"].values == m
        # loop over timesteps
        for t in range(hds_arr.shape[0]):
            ihds = hds_arr[t, m]
            ihds[ihds <= -999.] = np.nan
            if method == "linear":
                hm = util.interpolate(ihds, vtx, wts)
                hm_ts[mask, t] = hm[mask]
            elif method == "nearest":
                hm_ts[mask, t] = griddata(
                    xy, ihds.ravel(), uv, method=method)[mask]
            else:
                raise ValueError(f"Unknown method: '{method}'")

    mo_list = []
    for i, name in enumerate(obs_collection.index):
        mo = ModelObs(index=mtime,
                      data=hm_ts[i],
                      name=name,
                      model=modelname,
                      x=obs_collection.loc[name, 'x'],
                      y=obs_collection.loc[name, 'y'],
                      meta=obs_collection.loc[name, 'obs'].meta)
        mo_list.append(mo)

    return mo_list<|MERGE_RESOLUTION|>--- conflicted
+++ resolved
@@ -85,12 +85,8 @@
 
 
 def read_modflow_results(obs_collection, ml, hds_arr, mtime,
-<<<<<<< HEAD
                          modelname='', nlay=None, exclude_layers=None,
-                         method="linear", verbose=False):
-=======
-                         modelname='', nlay=None, exclude_layers=None):
->>>>>>> 2c8d9622
+                         method="linear"):
     """Read modflow groundwater heads at points in obs_collection.
 
     Parameters
@@ -109,15 +105,9 @@
         number of layers if None the number of layers from ml is used.
     exclude_layers : list of int, optional
         exclude the observations in these modellayers
-<<<<<<< HEAD
     method : str, optional
         interpolation method, either 'linear' or 'nearest', 
         default is linear. 
-    verbose : boolean, optional
-        Print additional information to the screen (default is False).
-=======
-
->>>>>>> 2c8d9622
     """
     if ml.modelgrid.grid_type == 'structured':
         if ml.modelgrid.xoffset == 0 or ml.modelgrid.yoffset == 0:
