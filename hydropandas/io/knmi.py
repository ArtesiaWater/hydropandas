--- conflicted
+++ resolved
@@ -571,7 +571,7 @@
 
     Returns
     -------
-    ts_df : pandas DataFrame
+    knmi_df : pandas DataFrame
         data from one station from one type of observation, with additional
         column to see which station is used to fill the value
     variables : dictionary
@@ -629,7 +629,7 @@
         )
         logger.warning(msg)
 
-        return knmi_df, meta
+        return ts_df, meta
 
     elif start < tmin_first_meas:
         msg = (
@@ -652,9 +652,9 @@
             "no need to change the end date"
         )
         logger.debug(msg)
-    elif knmi_df.empty or (end > knmi_df.index[-1]):
+    elif ts_df.empty or (end > ts_df.index[-1]):
         # get measurements at de Bilt
-        start_de_bilt = start if knmi_df.empty else knmi_df.index[-1]
+        start_de_bilt = start if ts_df.empty else ts_df.index[-1]
         ts_de_bilt, _, _ = download_knmi_data(
             stn_de_bilt,
             meteo_var,
@@ -671,7 +671,7 @@
                 f" for this period"
             )
             logger.warning(msg)
-            return knmi_df, meta
+            return ts_df, meta
 
         new_end = ts_de_bilt.index[-1]
         if new_end < end:
@@ -687,14 +687,7 @@
     # if there are no measurements that fit the requirements at the given stn
     # read the nearby station
     ignore = [stn]
-<<<<<<< HEAD
     while ts_df.empty:
-        logger.debug(f"station {stn} has no measurements between {start} and {end}")
-        logger.debug("trying to get measurements from nearest station")
-
-=======
-    while knmi_df.empty:
->>>>>>> 84d18c74
         stn_lst = get_nearest_station_df(
             stations_period.loc[[ignore[0]]],
             meteo_var=meteo_var,
@@ -717,49 +710,22 @@
         logger.info(msg)
 
         stn = stn_lst[0]
-<<<<<<< HEAD
-        stn_name = get_station_name(stn=stn, stations=stations)
+        stn_name = get_station_name(stn=stn, stations=stations_period)
         ts_df, variables, station_meta = download_knmi_data(
-=======
-        stn_name = get_station_name(stn=stn, stations=stations_period)
-        knmi_df, variables, station_meta = download_knmi_data(
->>>>>>> 84d18c74
             stn, meteo_var, start, end, settings, stn_name
         )
         # do not use station number for metadata
         if "station" in variables:
             variables.pop("station")
 
-<<<<<<< HEAD
-    if end > ts_df.index[-1]:
-        # check latest date at which measurements are available at De Bilt
-        new_end = _check_latest_measurement_date_de_bilt(
-            meteo_var,
-            use_api=settings["use_api"],
-            start=start if ts_df.empty else ts_df.index[-1],
-            end=end,
-        )
-        if new_end < end:
-            end = new_end
-            logger.info(f"changing end_date to {end.strftime('%Y-%m-%d')}")
-
-    # find missing values
+        # ignore this station
+        ignore.append(stn)
+
+    # 6. find and fill missing values
     ts_df = _add_missing_indices(ts_df, stn, start, end)
-
     missing = ts_df[meteo_var].isna()
     logger.debug(f"station {stn} has {missing.sum()} missing measurements")
-
     ts_df.loc[~missing, "station"] = str(stn)
-=======
-        # ignore this station
-        ignore.append(stn)
-
-    # 6. find and fill missing values
-    knmi_df = _add_missing_indices(knmi_df, stn, start, end)
-    missing = knmi_df[meteo_var].isna()
-    logger.debug(f"station {stn} has {missing.sum()} missing measurements")
-    knmi_df.loc[~missing, "station"] = str(stn)
->>>>>>> 84d18c74
 
     while np.any(missing) and not np.all(missing):
         stn_comp = get_nearest_station_df(
@@ -1479,97 +1445,6 @@
     return parse_data(strio)
 
 
-<<<<<<< HEAD
-def _check_latest_measurement_date_de_bilt(
-    meteo_var: str,
-    use_api: bool = True,
-    start: Union[pd.Timestamp, None] = None,
-    end: Union[pd.Timestamp, None] = None,
-) -> pd.Timestamp:
-    """According to the website of the knmi it can take up to 3 weeks before
-    precipitation data is updated. If you use the fill_missing_measurements
-    method to fill a time series untill today, it will keep looking at all
-    stations to find the data of these last days that probably does not exist.
-
-    To prevent this, this function will find the last day there are measure-
-    ments at knmi station de Bilt. It is assumed that if de Bilt doesn't have
-    recent measurements, no station will have measurements for these dates.
-
-    website knmi: https://www.knmi.nl/nederland-nu/klimatologie/monv/reeksen
-
-    Parameters
-    ----------
-    meteo_var : str
-        meteo variable.
-    use_api : bool, optional
-        if True the api is used to obtain the data, API documentation is here:
-            https://www.knmi.nl/kennis-en-datacentrum/achtergrond/data-ophalen-vanuit-een-script
-        Default is True.
-    start : pd.TimeStamp or None, optional
-        start date of observations. Set to 365 days before today when None. The default
-        is None.
-    end : pd.TimeStamp or None, optional
-        end date of observations. Set to 10 days after today when None. The default is
-        None.
-
-    Returns
-    -------
-    last_measurement_date_debilt : pd.TimeStamp
-        last date with measurements at station de Bilt
-    """
-    if start is None:
-        start = dt.datetime.now() - pd.Timedelta(365, unit="D")
-    if end is None:
-        end = dt.datetime.now() + pd.Timedelta(10, unit="D")
-    if meteo_var == "RD":
-        if use_api:
-            try:
-                ts_df, _ = get_daily_rainfall_api(550, start, end)
-            except (RuntimeError, requests.ConnectionError):
-                logger.warning("KNMI API failed, switching to non-API method")
-                df, _ = get_daily_rainfall_url(550, "DE-BILT")
-                ts_df = df[[meteo_var]]
-        else:
-            df, _ = get_daily_rainfall_url(550, "DE-BILT")
-            ts_df = df[[meteo_var]]
-    else:
-        if use_api:
-            try:
-                end = pd.Timestamp(end) + dt.timedelta(days=1)
-                ts_df, _ = get_daily_meteo_api(
-                    stn=260, meteo_var=meteo_var, start=start, end=end
-                )
-            except (RuntimeError, requests.ConnectionError):
-                logger.warning("KNMI API failed, switching to non-API method")
-                ts_df, _ = get_daily_meteo_url(stn=260)
-        else:
-            ts_df, _ = get_daily_meteo_url(stn=260)
-
-    ts_df = ts_df.dropna()
-    end_str = end.strftime("%Y-%m-%d")
-    if ts_df.empty:
-        start_str = start.strftime("%Y-%m-%d")
-        raise ValueError(
-            "knmi station de Bilt has no measurements between "
-            f"{start_str} and {end_str} for variable {meteo_var}."
-        )
-
-    last_measurement_date_debilt = ts_df.index[-1]
-
-    logger.debug(
-        f"last {meteo_var} measurement available at the Bilt until {end_str} is from"
-        f" {last_measurement_date_debilt.strftime('%Y-%m-%d')}"
-    )
-    logger.debug(
-        f"assuming no {meteo_var} measurements are available at "
-        "other stations after this date"
-    )
-
-    return last_measurement_date_debilt
-
-
-=======
->>>>>>> 84d18c74
 def get_nearest_station_df(
     locations: pd.DataFrame,
     xcol: str = "x",
@@ -1754,13 +1629,9 @@
         data from one station from one type of observation
     """
     # check if given dates are more or less similar than measurement dates
-<<<<<<< HEAD
-    if (ts_df.index[0] - start).days < 2:
+
+    if (ts_df.index[0] - start).days < 1:
         new_start = ts_df.index[0]
-=======
-    if (knmi_df.index[0] - start).days < 1:
-        new_start = knmi_df.index[0]
->>>>>>> 84d18c74
     else:
         new_start = pd.Timestamp(
             year=start.year,
@@ -1772,13 +1643,8 @@
         )
         logger.info(f"station {stn} has no measurements before {ts_df.index[0]}")
 
-<<<<<<< HEAD
-    if (end - ts_df.index[-1]).days < 2:
+    if (end - ts_df.index[-1]).days < 0:
         new_end = ts_df.index[-1]
-=======
-    if (end - knmi_df.index[-1]).days < 0:
-        new_end = knmi_df.index[-1]
->>>>>>> 84d18c74
     else:
         new_end = pd.Timestamp(
             year=end.year,
