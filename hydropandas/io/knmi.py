--- conflicted
+++ resolved
@@ -90,8 +90,7 @@
     elif meteo_var is not None:
         if not isinstance(meteo_var, str):
             raise (TypeError(f"meteo var should be string not {type(meteo_var)}"))
-
-<<<<<<< HEAD
+            
     settings = _get_default_settings(kwargs)
 
     start, end = _start_end_to_datetime(start, end)
@@ -116,18 +115,6 @@
         raise ValueError(
             "specify KNMI station (stn), filename (fname) or coordinates (xy)"
         )
-=======
-    dirname = os.path.dirname(os.path.realpath(__file__))
-
-    path = "../data/knmi_meteostation.json"
-
-    stations = pd.read_json(os.path.join(dirname, path))
-
-    if meteo_var == "RD":
-        # read precipitation station data only
-        path = "../data/knmi_neerslagstation.json"
-        stations = pd.read_json(os.path.join(dirname, path))
->>>>>>> 15b4c1ac
 
     return ts, meta
 
@@ -765,12 +752,7 @@
     return read_knmi_daily_rainfall_file(fname_txt, start=start, end=end)
 
 
-<<<<<<< HEAD
 def read_knmi_daily_rainfall_file(fname_txt, start=None, end=None):
-=======
-
-def read_knmi_daily_rainfall_file(path, meteo_var="RD", start=None, end=None):
->>>>>>> 15b4c1ac
     """read a knmi file with daily rainfall data.
 
     Parameters
@@ -790,13 +772,9 @@
         additional information about the variables
 
     """
-<<<<<<< HEAD
     meteo_var = "RD"
 
     with open(fname_txt, "r") as f:
-=======
-    with open(path, "r") as f:
->>>>>>> 15b4c1ac
         line = f.readline()
         # get meteo var
         for _ in range(50):
@@ -1430,26 +1408,12 @@
         else:
             knmi_df, _, _ = get_knmi_daily_meteo_url(260, meteo_var, start, end)
 
-<<<<<<< HEAD
     knmi_df = knmi_df.dropna()
     if knmi_df.empty:
         raise ValueError(
             "knmi station de Bilt has no measurements "
             f"in the past {LOOK_BACK_DAYS} days for variable {meteo_var}."
         )
-=======
-def read_knmi_timeseries_file(path, meteo_var, start, end, interval="daily"):
-    if meteo_var == "RD" and interval == "daily":
-        knmi_df, meta = read_knmi_daily_rainfall_file(
-            path, meteo_var="RD", start=start, end=end
-        )
-    elif interval == "daily":
-        knmi_df, meta, _ = read_knmi_daily_meteo_file(
-            path, meteo_var, start=start, end=end
-        )
-    elif interval == "hourly":
-        knmi_df, meta = read_knmi_hourly(path)
->>>>>>> 15b4c1ac
 
     last_measurement_date_debilt = knmi_df.index[-1]
 
