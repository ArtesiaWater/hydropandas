"""
Module with functions to read or download time series with observations from knmi.

function levels:
1. get_knmi_obs_list: list of observations
    2. get_knmi_obs: single observation
        3. get_timeseries_stn, get_timeseries_from_file: get time series from station or file
            4. fill_missing_measurements, get_evaporation: aggregate time series data
                5. download_knmi_data: download a single timeseries
                    6a. get_hourly_meteo_api, get_daily_meteo_api, get_daily_rainfall_api,
                        get_daily_meteo_url, get_daily_rainfall_url
                        7a. request_api, request_url
                        7b. parse_data
                    6b. interpret_knmi_file
"""

import datetime as dt
import logging
import os
import warnings
from functools import lru_cache
from io import BytesIO, StringIO
from pathlib import Path
from typing import Any, Dict, List, Tuple, Union
from zipfile import ZipFile

import numpy as np
import pandas as pd
import requests

logger = logging.getLogger(__name__)

URL_DAILY_PREC = "https://www.daggegevens.knmi.nl/klimatologie/monv/reeksen"
URL_DAILY_METEO = "https://www.daggegevens.knmi.nl/klimatologie/daggegevens"
URL_HOURLY_METEO = "https://www.daggegevens.knmi.nl/klimatologie/uurgegevens"


def get_knmi_obs(
    stn: Union[int, None] = None,
    fname: Union[str, None] = None,
    xy: Union[List[float], Tuple[float], None] = None,
    meteo_var: Union[str, None] = None,
    start: Union[pd.Timestamp, str, None] = None,
    end: Union[pd.Timestamp, str, None] = None,
    **kwargs,
) -> Tuple[pd.DataFrame, Dict[str, Any]]:
    """get knmi observation from stn, fname or nearest xy coordinates.

    Parameters
    ----------
    stn : int, str or None, optional
        measurement station e.g. 829. The default is None.
    fname : str, path object, file-like object or None, optional
        filename of a knmi file. The default is None.
    xy : list, tuple or None, optional
        RD coördinates of a location in the Netherlands. The station nearest
        to this location used. The Default is None.
    meteo_var : str or None, optional
        meteo variable e.g. "RH" or "EV24". See list with all options in the
        hydropandas documentation.
    start : str, datetime or None, optional
        start date of observations. The default is None.
    end : str, datetime or None, optional
        end date of observations. The default is None.
    **kwargs:
        fill_missing_obs : bool, optional
            if True nan values in time series are filled with nearby time series.
            The default is False. Note: if the given stn has no data between start and
            end the data from nearby stations is used. In this case the metadata of the
            Observation is the metadata from the nearest station that has any
            measurement in the given period.
        interval : str, optional
            desired time interval for observations. Options are 'daily' and
            'hourly'. The default is 'daily'.
        use_api : bool, optional
            if True the api is used to obtain the data, API documentation is here:
                https://www.knmi.nl/kennis-en-datacentrum/achtergrond/data-ophalen-vanuit-een-script
            if False a text file is downloaded into a temporary folder and the
            data is read from there. Default is True since the api is back
            online (July 2021).
        raise_exceptions : bool, optional
            if True you get errors when no data is returned. The default is False.

    Returns
    -------
    pd.DataFrame, measurements
    dict, metadata

    Raises
    ------
    ValueError
        if no meteo_var is given or stn, fname and xy are all None.
    """
    if meteo_var is None and fname is None:
        raise ValueError("To get knmi data a meteo_var should be specified")
    elif meteo_var is not None:
        if not isinstance(meteo_var, str):
            raise (TypeError(f"meteo var should be string not {type(meteo_var)}"))

    settings = _get_default_settings(kwargs)

    start = start if start is None else pd.to_datetime(start)
    end = end if end is None else pd.to_datetime(end)

    if (stn in (913, 967)) and (meteo_var == "RD") and settings["use_api"]:
        msg = (
            f"precipitation data not available for station {stn} via the API. "
            "setting use_api to False, more info here: "
            "https://github.com/ArtesiaWater/hydropandas/issues/245"
        )
        logger.warning(msg)
        settings["use_api"] = False

    if stn is not None:
        stn = int(stn)

        start_str = str(start).replace(" 00:00:00", "")
        end_str = str(end).replace(" 00:00:00", "")

        logger.info(
            f"get data from station {stn} and variable {meteo_var} "
            f"from {start_str} to {end_str}"
        )
        ts, meta = get_timeseries_stn(
            stn=stn, meteo_var=meteo_var, settings=settings, start=start, end=end
        )
    elif fname is not None:
        logger.info(f"get KNMI data from file {fname} and meteo variable {meteo_var}")
        ts, meta = get_timeseries_from_file(
            fname=str(fname),
            meteo_var=meteo_var,
            settings=settings,
            start=start,
            end=end,
        )
    elif xy is not None:
        logger.info(
            f"get KNMI data from station nearest to coordinates {xy} and meteo"
            f"variable {meteo_var}"
        )
        stns = get_n_nearest_stations_xy(
            xy=xy,
            meteo_var=meteo_var,
            start=start,
            end=end,
            n=1,
            stations=None,
            ignore=None,
        )
        ts, meta = get_timeseries_stn(
            stn=stns[0], meteo_var=meteo_var, settings=settings, start=start, end=end
        )
    else:
        raise ValueError(
            "specify KNMI station (stn), filename (fname) or coordinates (xy)"
        )

    return ts, meta


def get_knmi_timeseries_fname(
    fname: str,
    meteo_var: str,
    settings: Dict[str, Any],
    start: pd.Timestamp,
    end: pd.Timestamp,
) -> Tuple[pd.DataFrame, Dict[str, Any]]:
    """Get a knmi time series and metadata from a file.

    .. deprecated:: 0.13.3
        `get_knmi_timeseries_fname` will be removed in hydropandas 1.0.0, it is replaced
        by `get_timeseries_from_file`.

    Parameters
    ----------
    fname : str
        filename of the knmi file.
    meteo_var : str
        observation type e.g. "RH" or "EV24". See list with all options in the
        hpd.read_knmi function.
    settings : dict
        settings for obtaining the right time series, see _get_default_settings
        for more information
    start : pd.Timestamp
        start date of observations.
    end : pd.Timestamp
        end date of observations.

    Returns
    -------
    ts_df : pandas DataFrame
        time series with measurements.
    meta : dictionary
        metadata from the measurement station.
    """
    warnings.warn(
        "the function 'get_knmi_timeseries_fname' is deprecated and will eventually be "
        "removed, please use 'get_timeseries_from_file'.",
        DeprecationWarning,
    )

    return get_timeseries_from_file(fname, meteo_var, settings, start, end)


def get_timeseries_from_file(
    fname: str,
    meteo_var: str,
    settings: Dict[str, Any],
    start: pd.Timestamp,
    end: pd.Timestamp,
) -> Tuple[pd.DataFrame, Dict[str, Any]]:
    """Get a knmi time series and metadata from a file.

    Parameters
    ----------
    fname : str
        filename of the knmi file.
    meteo_var : str
        observation type e.g. "RH" or "EV24". See list with all options in the
        hpd.read_knmi function.
    settings : dict
        settings for obtaining the right time series, see _get_default_settings
        for more information
    start : pd.Timestamp
        start date of observations.
    end : pd.Timestamp
        end date of observations.

    Returns
    -------
    ts_df : pandas DataFrame
        time series with measurements.
    meta : dictionary
        metadata from the measurement station.
    """

    df, meta = parse_data(fname)
    # first try to figure out filetype by it's name
    if "neerslaggeg" in fname:
        # neerslagstation
        meteo_var = "RD"
        add_day = False
    elif "etmgeg" in fname:
        # meteo station
        add_day = True
    elif "uurgeg" in fname:
        add_day = False
        # hourly station
    # if that doesn't work try to figure out by the meteo_var and settings
    elif meteo_var is None or meteo_var == "RD":
        # neerslagstation
        meteo_var = "RD"
        add_day = False
    elif settings["interval"] == "daily":
        # meteo station
        add_day = True
    elif settings["interval"] == "hourly":
        # uurlijks station
        add_day = False
    else:
        raise ValueError(
            "please indicate how to read the file by specifying a meteo_var and"
            " an interval"
        )
    if df.empty:
        logger.warning(
            f"No data for {meteo_var=} in {fname=} between{start=} and {end=}."
        )
    else:
        ts, meta = interpret_knmi_file(
            df=df,
            meta=meta,
            meteo_var=meteo_var,
            start=start,
            end=end,
            add_day=add_day,
            add_hour=True,
        )

    stn = meta["station"]
    stations = get_stations(meteo_var=meteo_var)
    stn_name = get_station_name(stn=stn, stations=stations)

    # set metadata
    meta.update(
        {
            "x": stations.loc[stn, "x"],
            "y": stations.loc[stn, "y"],
            "name": f"{meteo_var}_{stn_name}_{stn}",
            "location": stn_name,
            "source": "KNMI",
            "filename": fname,
        }
    )

    return ts, meta


def _get_default_settings(settings=None) -> Dict[str, Any]:
    """adds the default settings to a dictinary with settings. If settings
    is None all the settings are default. If there are already settings given
    only the non-existing settings are added with their default value.

    The default settings are:
    fill_missing_obs = False
        nan values in time series are filled with nearby time series.
    interval = 'daily'
        desired time interval for observations. Can be 'daily' or 'hourly'.
        'hourly' is only for precipitation ('RH') data from meteo stations.
    use_api : bool, optional
        if True the api is used to obtain the data, API documentation is here:
        https://www.knmi.nl/kennis-en-datacentrum/achtergrond/data-ophalen-vanuit-een-script
        if False a text file is downloaded into a temporary folder and the data is read
        from that file
        Default is True since the api is back online (July 2021).
    raise_exceptions : bool, optional
        if True you get errors when no data is returned. The default is False.

    Parameters
    ----------
    settings : dict or None
        settings dictionary without default values.

    Returns
    -------
    settings : dict
        settings dictionary with default values of no values was given in
        the input dictionary.
    """

    default_settings = {
        "fill_missing_obs": False,
        "interval": "daily",
        "use_api": True,
        "raise_exceptions": True,
    }

    if settings is None:
        settings = {}

    if "fill_missing_obs" in settings.keys():
        if "raise_exceptions" in settings.keys():
            if settings["fill_missing_obs"] and settings["raise_exceptions"]:
                logger.debug(
                    "set raise_exceptions=False because fill_missing_obs is True"
                )
                settings["raise_exceptions"] = False
        else:
            settings["raise_exceptions"] = False

    for key, value in default_settings.items():
        if key not in settings.keys():
            settings[key] = value

    return settings


def get_knmi_timeseries_stn(
    stn: int,
    meteo_var: str,
    settings: Dict[str, Any],
    start: Union[pd.Timestamp, None] = None,
    end: Union[pd.Timestamp, None] = None,
) -> Tuple[pd.DataFrame, Dict[str, Any]]:
    """Get a knmi time series and metadata.

    .. deprecated:: 0.13.3
        `get_knmi_timeseries_stn` will be removed in hydropandas 1.0.0, it is replaced
        by `get_timeseries_stn`.

    Parameters
    ----------
    stn : int
        measurement station e.g. 829.
    meteo_var : str
        observation type e.g. "RH" or "EV24". See list with all options in the
        hpd.read_knmi function.
    settings : dict
        settings for obtaining the right time series, see _get_default_settings
        for more information
    start : pd.TimeStamp or None, optional
        start date of observations. The default is None.
    end : pd.TimeStamp or None, optional
        end date of observations. The default is None.

    Returns
    -------
    ts_df : pandas DataFrame
        time series with measurements.
    meta : dictionary
        metadata from the measurement station.
    """
    warnings.warn(
        "the function 'get_knmi_timeseries_stn' is deprecated and will eventually be "
        "removed, please use 'get_timeseries_stn'.",
        DeprecationWarning,
    )

    return get_timeseries_stn(stn, meteo_var, settings, start, end)


def get_timeseries_stn(
    stn: int,
    meteo_var: str,
    settings: Dict[str, Any],
    start: Union[pd.Timestamp, None] = None,
    end: Union[pd.Timestamp, None] = None,
) -> Tuple[pd.DataFrame, Dict[str, Any]]:
    """Get a knmi time series and metadata.

    Parameters
    ----------
    stn : int
        measurement station e.g. 829.
    meteo_var : str
        observation type e.g. "RH" or "EV24". See list with all options in the
        hpd.read_knmi function.
    settings : dict
        settings for obtaining the right time series, see _get_default_settings
        for more information
    start : pd.TimeStamp or None, optional
        start date of observations. The default is None.
    end : pd.TimeStamp or None, optional
        end date of observations. The default is None.

    Returns
    -------
    ts_df : pandas DataFrame
        time series with measurements.
    meta : dictionary
        metadata from the measurement station.
    """

    # get station
    stations = get_stations(meteo_var=meteo_var)
    stn_name = get_station_name(stn=stn, stations=stations)

    # raise error if hourly neerslag station data is requested
    if (meteo_var == "RD") and settings["interval"].startswith("hour"):
        message = (
            "No hourly precipitation data available at precipitation station, "
            "use meteo_var 'RH' to obtain hourly precipitation data from "
            "meteo stations."
        )
        raise ValueError(message)
    elif (
        (meteo_var == "EV24")
        and settings["interval"].startswith("hour")
        and settings["use_api"]
    ):
        message = (
            "No hourly evaporation data available through the api, set use_api=False."
        )
        raise ValueError(message)
    elif settings["fill_missing_obs"]:
        # download data
        ts_df, meta = fill_missing_measurements(
            stn=stn,
            meteo_var=meteo_var,
            start=start,
            end=end,
            settings=settings,
            stn_name=stn_name,
        )

        return ts_df, meta
    elif meteo_var in ["penman", "makkink", "hargreaves"]:
        # compute evaporation from data
        ts_df, meta = get_evaporation(
            meteo_var=meteo_var, stn=stn, start=start, end=end, settings=settings
        )
    else:
        ts_df, variables, station_meta = download_knmi_data(
            stn=stn,
            meteo_var=meteo_var,
            start=start,
            end=end,
            settings=settings,
            stn_name=stn_name,
        )
        if ts_df.empty:
            logger.warning(
                f"No data for {meteo_var=} at {stn=} between{start=} and {end=}."
            )
        if str(stn) in station_meta.index:
            meta = station_meta.loc[f"{stn}"].to_dict()
        else:
            meta = {}

        # set metadata
        x = stations.at[stn, "x"] if stn in stations.index else np.nan
        y = stations.at[stn, "y"] if stn in stations.index else np.nan
        meta.update(
            {
                "x": x,
                "y": y,
                "station": stn,
                "name": f"{meteo_var}_{stn_name}_{stn}",
                "location": stn_name,
                "source": "KNMI",
            }
        )
        meta.update(variables)

    return ts_df, meta


def get_stations(
    meteo_var: str,
    start: Union[pd.Timestamp, str, None] = None,
    end: Union[pd.Timestamp, str, None] = None,
) -> pd.DataFrame:
    """get knmi stations from json files according to variable.

    Parameters
    ----------
    meteo_var : str, optional
        type of meteodata, by default 'RH'
    start : str, datetime or None, optional
        start date of observations. The default is None.
    end : str, datetime or None, optional
        end date of observations. The default is None.

    Returns
    -------
    pandas DataFrame with stations, names and coordinates (Lat/Lon & RD)
    """

    dir_path = os.path.dirname(os.path.realpath(__file__))

    mstations = pd.read_json(os.path.join(dir_path, "../data/knmi_meteostation.json"))
    pstations = pd.read_json(
        os.path.join(dir_path, "../data/knmi_neerslagstation.json")
    )

    stations = pd.concat([mstations, pstations], axis=0)
    stations = stations.where(~stations.isna(), False)
    if meteo_var in ("makkink", "penman", "hargreaves"):
        meteo_var = "EV24"

    # select only stations with meteo_var
    if meteo_var == slice(None):
        meteo_mask = stations.loc[:, meteo_var].any(axis=1)
    else:
        meteo_mask = stations.loc[:, meteo_var]
    stations = stations.loc[
        meteo_mask, ["lon", "lat", "name", "x", "y", "altitude", "tmin", "tmax"]
    ]

    # select only stations with measurement
    if start is not None or end is not None:
        stations = _get_stations_tmin_tmax(stations, start, end)

    return stations


def _get_stations_tmin_tmax(stations_df, start, end):
    """select stations within period defined by start and end.

    Parameters
    ----------
    stations_df : pd.DataFrame
        stations
    start : datetime or None, optional
        start date of observations.
    end : datetime or None, optional
        end date of observations.

    Returns
    -------
    DataFrame with all station with measurements in selected period.

    Notes
    -----
    Does not work on a DataFrames with duplicate indices
    """
    if stations_df.index.duplicated().any():
        raise IndexError("function does not work for dataframe with duplicated index")

    if end is None:
        tmin_stns = set(stations_df.index)
    else:
        # keep stations where tmin is unknown (=False)
        stns_unknown_tmin = set(stations_df.loc[stations_df["tmin"] == False].index)
        tmin_available = stations_df.loc[stations_df["tmin"] != False, "tmin"]
        tmin_within_range = pd.to_datetime(tmin_available) < end
        tmin_stns = set(tmin_available.loc[tmin_within_range].index) | stns_unknown_tmin

    if start is None:
        tmax_stns = set(stations_df.index)
    else:
        stns_unknown_tmax = set(stations_df.loc[stations_df["tmax"] == False].index)
        tmax_available = stations_df.loc[stations_df["tmax"] != False, "tmax"]
        tmax_available.loc[tmax_available.isnull()] = dt.datetime.now().date()
        tmax_within_range = pd.to_datetime(tmax_available) > start
        tmax_stns = set(tmax_available.loc[tmax_within_range].index) | stns_unknown_tmax

    return stations_df.loc[list(tmin_stns & tmax_stns)]


def get_station_name(stn: int, stations: Union[pd.DataFrame, None] = None) -> str:
    """Returns the station name from a KNMI station.

    Modifies the station name in such a way that a valid url can be obtained.

    Parameters
    ----------
    stn : int
        station number.
    stations : pandas DataFrame or None
        DataFrame with the station metadata.

    Returns
    -------
    str or None
        Name of the station or None if station is not found.
    """
    if stations is None:
        stations = get_stations(meteo_var=slice(None))

    if stn not in stations.index:
        logger.warning(f"station {stn} not found")
        return None

    stn_name = stations.at[stn, "name"]
    if isinstance(stn_name, pd.Series):
        raise ValueError(
            f'station {stn} is a meteo- and a precipitation station, please indicate which one you want to use using a "meteo_var"'
        )

    stn_name = stn_name.upper().replace(" ", "-").replace("(", "").replace(")", "")
    return stn_name


def fill_missing_measurements(
    stn: int,
    meteo_var: str,
    start: pd.Timestamp,
    end: pd.Timestamp,
    settings: Dict[str, Any],
    stn_name: Union[str, None] = None,
) -> Tuple[pd.DataFrame, Dict[str, Any], pd.DataFrame]:
    """fill missing measurements in knmi data.

    Parameters
    ----------
    stn : int
        measurement station.
    meteo_var : str
        observation type.
    start : pd.TimeStamp
        start date of observations.
    end : pd.TimeStamp
        end date of observations.
    settings : dict
        settings for obtaining data.
    stn_name : str, optional
        station name. If None the name is obtained form te stn number. The
        default is None.

    Returns
    -------
    knmi_df : pandas DataFrame
        data from one station from one type of observation, with additional
        column to see which station is used to fill the value
    meta : dictionary
        metadata from the originally requested station even if this station
        has no data
    """
    if settings["interval"] == "hourly":
        raise NotImplementedError("cannot yet fill missing values in hourly data")

    if (start is None) or (end is None):
        raise ValueError(
            "a start and end date have to be specified if fill_missing_obs is True"
        )

    # 1. get stations
    stations = get_stations(meteo_var=meteo_var)
    if stn not in stations.index:
        logger.error(f"station {stn} does not exists or does not measure {meteo_var}")

    stations_period = get_stations(meteo_var=meteo_var, start=start, end=end)
    if stn_name is None:
        stn_name = get_station_name(stn=stn, stations=stations)

    meta = stations.loc[stn].to_dict()
    meta.update(
        {
            "station": stn,
            "name": f"{meteo_var}_{stn_name}_{stn}",
            "location": stn_name,
            "source": "KNMI",
        }
    )

    # 2. Download the data from the given station
    if stn not in stations_period.index:
        # no measurements in given period, continue with empty dataframe
        ts_df = pd.DataFrame()

        # add location of station without data to dataframe
        stations_period = pd.concat([stations_period, stations.loc[[stn]]])
    else:
        # download data from station if it has data between start-end
        ts_df, variables, _station_meta = download_knmi_data(
            stn, meteo_var, start, end, settings, stn_name
        )

    # 3. Change start date
    # NOTE: Assuming there is no data before the 'tmin' dates in the json files.
    tmin_first_meas = pd.Timestamp(stations["tmin"].min())
    if end < tmin_first_meas:
        msg = (
            f"There are no measurements available between {start} and {end} "
            f"for variable {meteo_var}."
        )
        logger.warning(msg)

        return ts_df, meta

    elif start < tmin_first_meas:
        msg = (
            f"There are no measurements available for {meteo_var} before "
            f"{tmin_first_meas} and a start of {start} was requested. Changing "
            f"start to {tmin_first_meas}"
        )
        logger.info(msg)
        start = tmin_first_meas

    # 4. Change end date
    # NOTE: Assuming there is no data after the last measurement available in de Bilt.
    stn_de_bilt = 550 if meteo_var == "RD" else 260
    first_meas_de_bilt = pd.Timestamp(stations.loc[stn_de_bilt, "tmin"])

    # only change end if dataframe does not have measurements at the end date
    if end < first_meas_de_bilt:
        msg = (
            f"knmi station De Bilt has no measurements before {first_meas_de_bilt}"
            "no need to change the end date"
        )
        logger.debug(msg)
    elif ts_df.empty or (end > ts_df.index[-1]):
        # get measurements at de Bilt
        start_de_bilt = start if ts_df.empty else ts_df.index[-1]
        ts_de_bilt, _, _ = download_knmi_data(
            stn_de_bilt,
            meteo_var,
            start=start_de_bilt,
            end=end,
            settings=settings,
            stn_name="De Bilt",
        )

        if ts_de_bilt.empty:
            msg = (
                f"knmi station De Bilt has no measurements between {start_de_bilt} and"
                f" {end} for variable {meteo_var}. It is assumed no data is available"
                f" for this period"
            )
            logger.warning(msg)
            return ts_df, meta

        new_end = ts_de_bilt.index[-1]
        if new_end < end:
            msg = (
                f"knmi station De Bilt has no measurements for {meteo_var} after "
                f"{new_end} and an end date of {end} was requested. Changing end to "
                f"{new_end}"
            )
            logger.info(msg)
            end = new_end

    # 5. get starting dataframe with measurements
    # if there are no measurements that fit the requirements at the given stn
    # read the nearby station
    ignore = [stn]
    while ts_df.empty:
        stn_lst = get_nearest_station_df(
            stations_period.loc[[ignore[0]]],
            meteo_var=meteo_var,
            start=start,
            end=end,
            stations=stations_period,
            ignore=ignore,
        )
        if stn_lst is None:
            logger.error(
                f"there is no station with measurements of {meteo_var} between "
                f"{start} and {end}"
            )
            return pd.DataFrame(), meta

        msg = (
            f"station {stn} has no measurements between {start} and {end} "
            f"trying to get measurements from nearest station -> {stn_lst[0]}"
        )
        logger.info(msg)

        stn = stn_lst[0]
        stn_name = get_station_name(stn=stn, stations=stations_period)
        ts_df, variables, _station_meta = download_knmi_data(
            stn, meteo_var, start, end, settings, stn_name
        )
        # do not use station number for metadata
        if "station" in variables:
            variables.pop("station")

        # ignore this station
        ignore.append(stn)

    # 6. find and fill missing values
    ts_df = _add_missing_indices(ts_df, stn, start, end)
    missing = ts_df[meteo_var].isna()
    logger.debug(f"station {stn} has {missing.sum()} missing measurements")
    ts_df.loc[~missing, "station"] = str(stn)

    while np.any(missing) and not np.all(missing):
        stn_comp = get_nearest_station_df(
            stations_period.loc[[stn]],
            meteo_var=meteo_var,
            start=start,
            end=end,
            stations=stations_period,
            ignore=ignore,
        )

        if stn_comp is None:
            logger.warning(
                "Could not fill all missing measurements as there are "
                "no stations left to check!"
            )
            missing[:] = False
            break
        else:
            stn_comp = stn_comp[0]

        stn_name_comp = get_station_name(stn_comp, stations_period)
        logger.debug(
            f"Trying to fill {missing.sum()} missing measurements with "
            f"station {stn_comp} {stn_name_comp}"
        )

        ts_df_comp, _, __ = download_knmi_data(
            stn_comp, meteo_var, start, end, settings, stn_name_comp
        )

        if ts_df_comp.empty:
            logger.debug(f"No data available for station {stn_comp}")
        else:
            # dropnans from new data
            ts_df_comp = ts_df_comp.loc[~ts_df_comp[meteo_var].isna(), :]
            # get index of missing data in original timeseries
            missing_idx = missing.loc[missing].index
            # if any missing are in the new data, update
            if missing_idx.isin(ts_df_comp.index).any():
                # index for missing but in newly downloaded data
                ix_idx = missing_idx.intersection(ts_df_comp.index)
                # update missing data
                ts_df.loc[ix_idx, meteo_var] = ts_df_comp.loc[ix_idx, meteo_var]
                # add source station number
                ts_df.loc[ix_idx, "station"] = str(stn_comp)
                logger.info(
                    f"Filled {ix_idx.size} observations from station {stn_comp} "
                    f"{stn_name_comp} -> {stn} {stn_name}"
                )
            else:
                logger.debug(
                    f"No new data available from {stn_comp} {stn_name_comp} "
                    f"for filling missing measurements"
                )
        missing = ts_df[meteo_var].isna()
        ignore.append(stn_comp)

    meta.update(variables)

    return ts_df, meta


def download_knmi_data(
    stn: int,
    meteo_var: str,
    start: pd.Timestamp,
    end: pd.Timestamp,
    settings: Dict[str, Any],
    stn_name: Union[str, None] = None,
) -> Tuple[pd.DataFrame, Dict[str, Any], pd.DataFrame]:
    """download knmi data of a measurements station for certain observation
    type.

    Parameters
    ----------
    stn : int
        measurement station.
    meteo_var : str
        observation type.
    start : pd.TimeStamp
        start date of observations.
    end : pd.TimeStamp
        end date of observations.
    settings : dict
        settings for obtaining data
    stn_name : str, optional
        station name. If None the name is obtained form te stn number. The
        default is None.

    Raises
    ------
    ValueError
        if the data from knmi cannot not be read a ValueError is raised.
        Unless raise_exceptions is False

    Returns
    -------
    ts_df : pandas DataFrame
        data from one station from one type of observation
    variables : dictionary
        information about the observed variables
    stations : pandas DataFrame
        information about the measurement station
    """
    msg = f"{stn}-{stn_name} between {start} and {end}"
    logger.debug(f"download KNMI {meteo_var} data from station " + msg)

    # define variables
    ts_df = pd.DataFrame()
    variables = {}

    # download and read data
    try:
        try:
            if settings["use_api"]:
                if settings["interval"].startswith("hour"):
                    # hourly data from meteorological stations
                    df, meta = get_hourly_meteo_api(
                        stn=stn, meteo_var=meteo_var, start=start, end=end
                    )
                    add_day = False
                elif meteo_var == "RD":
                    # daily data from rainfall-stations
                    df, meta = get_daily_rainfall_api(stn=stn, start=start, end=end)
                    add_day = False
                else:
                    # daily data from meteorological stations
                    df, meta = get_daily_meteo_api(
                        stn=stn, meteo_var=meteo_var, start=start, end=end
                    )
                    add_day = True
                if not df.empty:
                    ts_df, variables = interpret_knmi_file(
                        df=df,
                        meta=meta,
                        meteo_var=meteo_var,
                        start=start,
                        end=end,
                        add_day=add_day,
                        add_hour=True,
                    )

        except (RuntimeError, requests.ConnectionError) as e:
            logger.warning(
                "KNMI API failed, try setting the 'use_api' argument to 'False'"
            )
            if settings["raise_exceptions"]:
                raise e
            logger.info("Try non api method")
            settings = settings.copy()
            settings["use_api"] = False

        if not settings["use_api"]:
            if settings["interval"].startswith("hour"):
                # hourly data from meteorological stations
                raise NotImplementedError()
            elif meteo_var == "RD":
                # daily data from rainfall-stations
<<<<<<< HEAD
                df, meta = get_knmi_daily_rainfall_url(stn, stn_name)
=======
                df, meta = get_daily_rainfall_url(stn, stn_name)
>>>>>>> ffe62fc3
                add_day = False
            else:
                # daily data from meteorological stations
                df, meta = get_daily_meteo_url(stn=stn)
                add_day = True
            if not df.empty:
                ts_df, variables = interpret_knmi_file(
                    df=df,
                    meta=meta,
                    meteo_var=meteo_var,
                    start=start,
                    end=end,
                    add_day=add_day,
                    add_hour=True,
                )
    except (ValueError, KeyError, pd.errors.EmptyDataError) as e:
        logger.error(f"{e} {msg}")
        if settings["raise_exceptions"]:
            raise e

    stations = get_stations(meteo_var=meteo_var).loc[[stn], :]

    return ts_df, variables, stations


def get_knmi_daily_rainfall_api(
    stn: int,
    start: Union[pd.Timestamp, None] = None,
    end: Union[pd.Timestamp, None] = None,
) -> Tuple[pd.DataFrame, Dict[str, Any]]:
    """download and read knmi daily rainfall.

    .. deprecated:: 0.13.3
        `get_knmi_daily_rainfall_api` will be removed in hydropandas 1.0.0, it is replaced
        by `get_daily_rainfall_api`.

    Parameters
    ----------
    stn : int
        station number.
    start : pd.TimeStamp or None
        start time of observations.
    end : pd.TimeStamp or None
        end time of observations.

    Raises
    ------
    ValueError
        if there is no data for the provided stn an error is raised.

    Returns
    -------
    pandas DataFrame
        measurements.
    variables : dictionary
        additional information about the variables
    """
    warnings.warn(
        "the function 'get_knmi_daily_rainfall_api' is deprecated and will eventually be "
        "removed, please use 'get_daily_rainfall_api'.",
        DeprecationWarning,
    )

    return get_daily_rainfall_api(stn, start, end)


@lru_cache()
def get_daily_rainfall_api(
    stn: int,
    start: Union[pd.Timestamp, None] = None,
    end: Union[pd.Timestamp, None] = None,
) -> Tuple[pd.DataFrame, Dict[str, Any]]:
    """download and read knmi daily rainfall.

    Parameters
    ----------
    stn : int
        station number.
    start : pd.TimeStamp or None
        start time of observations.
    end : pd.TimeStamp or None
        end time of observations.

    Raises
    ------
    ValueError
        if there is no data for the provided stn an error is raised.

    Returns
    -------
    pandas DataFrame
        measurements.
    variables : dictionary
        additional information about the variables
    """
    meteo_var = "RD"
    url = URL_DAILY_PREC
    params = {"vars": meteo_var, "stns": str(stn)}

    if start is not None:
        params["start"] = (start - pd.Timedelta(days=1)).strftime("%Y%m%d")
    if end is not None:
        params["end"] = end.strftime("%Y%m%d")
    strio = request_api(url, params)

    return parse_data(strio)


def request_url(url: str, fname=None) -> StringIO:
    """download and read knmi daily rainfall data.

    Parameters
    ----------
    stn : int
        station number.
    fname : str or None, optional
        filename to save the data to, only used if not None. The default is None.

    Returns
    -------
    StringIO
    """

    # request zipfile
    r = requests.get(url, stream=True, timeout=60)
    r.raise_for_status()

    # unpack data
    with ZipFile(BytesIO(r.content), mode="r") as zf:
        zipfile = zf.read(zf.namelist()[0])
        result_str = zipfile.decode().replace("\r\n", "\n")

    if fname is not None:
        with open(fname, "w") as f:
            f.write(result_str)

    return StringIO(result_str)


def get_knmi_daily_rainfall_url(
    stn: int,
    stn_name: str,
) -> Tuple[pd.DataFrame, Dict[str, Any]]:
    """download and read knmi daily rainfall.

    .. deprecated:: 0.13.3
        `get_knmi_daily_rainfall_url` will be removed in hydropandas 1.0.0, it is replaced
        by `get_daily_rainfall_url`.

    Parameters
    ----------
    stn : int
        station number.
    stn_name : str
        the name of the station in capital letters, can be tricky

    Raises
    ------
    ValueError
        if there is no data for the provided stn an error is raised.

    Returns
    -------
    pandas DataFrame
        measurements.
    variables : dictionary
        additional information about the variables
    """
    warnings.warn(
        "the function 'get_knmi_daily_rainfall_url' is deprecated and will eventually be "
        "removed, please use 'get_daily_rainfall_url'.",
        DeprecationWarning,
    )

    get_daily_rainfall_url(stn, stn_name)


@lru_cache()
def get_daily_rainfall_url(
    stn: int,
    stn_name: str,
) -> Tuple[pd.DataFrame, Dict[str, Any]]:
    """download and read knmi daily rainfall.

    Parameters
    ----------
    stn : int
        station number.
    stn_name : str
        the name of the station in capital letters, can be tricky

    Raises
    ------
    ValueError
        if there is no data for the provided stn an error is raised.

    Returns
    -------
    pandas DataFrame
        measurements.
    variables : dictionary
        additional information about the variables
    """
    stn = f"{stn:03d}"  # make sure there are leading zeros
    url = (
        "https://cdn.knmi.nl/knmi/map/page/klimatologie/"
        f"gegevens/monv_reeksen/neerslaggeg_{stn_name}_{stn}.zip"
    )

    strio = request_url(url)
    return parse_data(strio)


def _transform_variables(
    df: pd.DataFrame, variables: Dict[str, Any]
) -> Tuple[pd.DataFrame, Dict[str, Any]]:
    """Transforms the timeseries to default units and settings.

    Does 3 things:
        1. all values equal to -1 are converted to zero
        2. the units are changed from 0.1 mm to 1 mm.
        3. the units are changed from mm to m.

    Parameters
    ----------
    df : pandas DataFrame
        time series.
    variables : dictionary
        description of variables in time series.

    Raises
    ------
    NameError
        if there are columns in the DataFrame and no matching key in the
        variables dictionary.

    Returns
    -------
    df : pandas DataFrame
        time series.
    variables : dictionary
        description of variables in time series.
    """
    add_m_unit = False
    for key, value in variables.items():
        # test if key existst in data
        if key not in df.columns:
            if key == "YYYYMMDD" or key == "HH":
                pass
            elif key == "T10N":
                variables.pop(key)
                key = "T10"
            else:
                raise NameError(key + " does not exist in data")

        if "(-1 voor <0.05 mm)" in value:
            # remove -1 for precipitation smaller than <0.05 mm
            df.loc[df.loc[:, key] == -1, key] = 0.0
            value = value.replace("(-1 voor <0.05 mm)", "(0 voor <0.05mm)").replace(
                "(-1 for <0.05 mm)", "(0 for <0.05mm)"
            )
            logger.debug(f"transform {key}, {value} lower than 0.05 mm to 0 mm")

        if "0.1 " in value:
            logger.debug(f"transform {key}, {value} from 0.1 to 1")

            df[key] = df[key] * 0.1
            value = value.replace("0.1 ", "")
        if " tiende " in value:
            logger.debug(f"transform {key}, {value} from 0.1 to 1")

            df[key] = df[key] * 0.1
            value = value.replace(" tiende ", " ")
        if " mm" in value:
            logger.debug(f"transform {key}, {value} from mm to m")

            df[key] = df[key] * 0.001
            value = value.replace(" mm", " m")
            add_m_unit = True
        if " millimeters" in value:
            logger.debug(f"transform {key}, {value} from mm to m")
            df[key] = df[key] * 0.001
            add_m_unit = True
        if "08.00 UTC" in value:
            logger.debug(f"transform {key}, {value} from UTC to UTC+1")

            # over the period 08.00 preceding day - 08.00 UTC present day
            df.index = df.index + pd.to_timedelta(8, unit="h")

            value = value.replace("08.00", "09.00").replace("UTC", "UTC+1")

        # Store new variable
        variables[key] = value

    if add_m_unit:
        variables["unit"] = "m"
    else:
        variables["unit"] = ""
    return df, variables


def request_api(url: str, params: Dict[str, str], fname=None) -> StringIO:
    """Download KNMI data from the API

    Parameters
    ----------
    url : str
        URL to parse the request to
    params : Dict[str, str]
        Dictionary with parameters that are parsed to the request get
    fname : str or None, optional
        filename to save the data to only used if not None, by default None

    Returns
    -------
    StringIO

    """
    r = requests.get(url, params=params, timeout=60)
    r.raise_for_status()

    result_str = r.text

    if result_str.startswith("<!DOCTYPE html>"):
        raise RuntimeError("KNMI API down\n" + result_str)

    if fname is not None:
        with open(fname, "w") as f:
            f.write(result_str)

    return StringIO(result_str)


def get_knmi_daily_meteo_api(
    stn, start=None, end=None, meteo_var: Union[str, None] = None
) -> Tuple[pd.DataFrame, Dict[str, Any]]:
    """download and read knmi daily meteo data.

    Parameters
    ----------
    stn : int
        station number.
    meteo_var : str
        e.g. 'EV24'.
    start : pd.TimeStamp or None
        start time of observations.
    end : pd.TimeStamp or None
        end time of observations.

    Returns
    -------
    pandas DataFrame
        measurements.
    variables : dictionary
        additional information about the variables
    stations : pandas DataFrame
        additional data about the measurement station
    """

    warnings.warn(
        "the function 'get_knmi_daily_meteo_api' is deprecated and will eventually be "
        "removed, please use 'get_daily_meteo_api'.",
        DeprecationWarning,
    )

    return get_daily_meteo_api(stn, start, end, meteo_var)


@lru_cache()
def get_daily_meteo_api(
    stn, start=None, end=None, meteo_var: Union[str, None] = None
) -> Tuple[pd.DataFrame, Dict[str, Any]]:
    """download and read knmi daily meteo data.

    Parameters
    ----------
    stn : int
        station number.
    meteo_var : str
        e.g. 'EV24'.
    start : pd.TimeStamp or None
        start time of observations.
    end : pd.TimeStamp or None
        end time of observations.

    Returns
    -------
    pandas DataFrame
        measurements.
    variables : dictionary
        additional information about the variables
    stations : pandas DataFrame
        additional data about the measurement station
    """

    url = URL_DAILY_METEO

    params = {
        "stns": str(stn),
    }
    if meteo_var is not None:
        params["vars"] = meteo_var

    # modify start and end date for the api call because the dates are later
    # transformed, see example notebook 02_knmi_observations.
    if start is not None:
        start = pd.Timestamp(start) - dt.timedelta(days=1)
        params["start"] = start.strftime("%Y%m%d")
    if end is not None:
        end = pd.Timestamp(end) - dt.timedelta(days=1)
        params["end"] = end.strftime("%Y%m%d")

    strio = request_api(url, params)

    return parse_data(strio)


def get_knmi_daily_meteo_url(stn: int) -> Tuple[pd.DataFrame, Dict[str, Any]]:
    """download and read knmi daily meteo data.

    .. deprecated:: 0.13.3
        `get_knmi_daily_meteo_url` will be removed in hydropandas 1.0.0, it is replaced
        by `get_daily_meteo_url`.

    Parameters
    ----------
    stn : int
        station number.

    Returns
    -------
    pandas DataFrame
        measurements.
    meta : dictionary
        additional information about the variables
    """
    warnings.warn(
        "the function 'get_knmi_daily_meteo_url' is deprecated and will eventually be "
        "removed, please use 'get_daily_meteo_url'.",
        DeprecationWarning,
    )

    return get_daily_meteo_url(stn)


@lru_cache()
def get_daily_meteo_url(stn: int) -> Tuple[pd.DataFrame, Dict[str, Any]]:
    """download and read knmi daily meteo data.

    Parameters
    ----------
    stn : int
        station number.

    Returns
    -------
    pandas DataFrame
        measurements.
    meta : dictionary
        additional information about the variables
    """
    url = (
        "https://cdn.knmi.nl/knmi/map/page/klimatologie"
        f"/gegevens/daggegevens/etmgeg_{stn}.zip"
    )

    strio = request_url(url)
    return parse_data(strio)


def parse_data(
    path: Union[str, Path, StringIO],
) -> Tuple[pd.DataFrame, Dict[str, Any]]:
    """read knmi daily meteo data from a file

    Parameters
    ----------
    path : str or StringIO
        file path of .txt file or str representation.

    Returns
    -------
    pandas DataFrame
        measurements.
    meta : dictionary
        additional information about the variables
    """
    meta_id1 = " = "
    meta_id2 = " : "
    data_id = "STN,"
    meta = {}
    df = None
    # with open(path, "r") as f:
    if isinstance(path, str):
        f = open(path, "r")
    elif isinstance(path, StringIO):
        f = path
    else:
        raise TypeError("Expected a path as str or StringIO object")

    line = f.readline()
    while line:
        if meta_id1 in line or meta_id2 in line:
            key, item = (
                line.split(meta_id1) if meta_id1 in line else line.split(meta_id2)
            )
            meta[key.strip("# ")] = item.strip()

        elif data_id in line:
            try:
                columns = line.strip("# ").strip("\n").split(",")
                columns = [x.strip(" ") for x in columns]
                df = pd.read_csv(
                    f,
                    header=None,
                    na_values="     ",
                    delimiter=",",
                    skip_blank_lines=True,
                )
                if columns[-2:] == ["HH", "YYYYMMDD"]:
                    columns = columns[:-2]
                df.columns = columns
                hour_col = "HH" if "HH" in columns else None
                if hour_col is not None:
                    df.loc[df[hour_col] == 24, hour_col] = 0
                    datetime = pd.to_datetime(
                        df.YYYYMMDD.astype(str) + df[hour_col].astype(str).str.zfill(2),
                        format="%Y%m%d%H",
                    )
                    datetime.loc[datetime.dt.hour == 0] = datetime + dt.timedelta(
                        days=1
                    )
                    df = df.drop(columns=["YYYYMMDD", hour_col]).loc[
                        df.index.notnull(), :
                    ]
                else:
                    datetime = pd.to_datetime(df.YYYYMMDD, format="%Y%m%d")
                    df = df.drop(columns=["YYYYMMDD"]).loc[df.index.notnull(), :]

                df = df.set_index(datetime)
            except pd.errors.EmptyDataError as e:
                logger.warning(f"{str(e)}. Returning empty DataFrame.")
                df = pd.DataFrame()
            f.close()

            return df, meta

        line = f.readline()

    f.close()

    if df is None:
        raise ValueError(f"Could not read: {path}")


def interpret_knmi_file(
    df: pd.DataFrame,
    meta: Dict[str, Any],
    meteo_var: str,
    start: Union[pd.Timestamp, None] = None,
    end: Union[pd.Timestamp, None] = None,
    add_day: bool = False,
    add_hour: bool = True,
) -> Tuple[pd.DataFrame, Dict[str, Any]]:
    """interpret data from knmi by selecting meteo_var data and meta
    and transforming the variables

    Parameters
    ----------
    df: DataFrame
        dataframe with meteo_var as column
    meta: dictionary
        dictionary with meteo_var as key
    meteo_var : str
        e.g. 'EV24'.
    start : pd.TimeStamp or None
        start time of observations.
    end : pd.TimeStamp or None
        end time of observations.
    add_day : boolean, optional
        add 1 day so that the timestamp is at the end of the period the data describes,
        default is False, and has to be set per type of file.
    add_hour : boolean, optional
        add 1 hour to convert from UT to UT+1 (standard-time in the Netherlands),
        default is True as this is usually the case.


    Returns
    -------
    pandas DataFrame
        measurements.
    variables : dictionary
        additional information about the variables
    station : int
        meteostation
    """

    variables = {meteo_var: meta[meteo_var]}
    stn = None
    if not df.empty:
        unique_stn = df["STN"].unique()
        if len(unique_stn) > 1:
            raise ValueError(
                f"Cannot handle multiple stations {unique_stn} in single file"
            )
        stn = unique_stn[0]

        if add_day or add_hour:
            if add_day and add_hour:
                timedelta = pd.Timedelta(1, "d") + pd.Timedelta(1, "h")
            elif add_hour:
                timedelta = pd.Timedelta(1, "h")
            else:
                timedelta = pd.Timedelta(1, "d")

            df = df.copy()
            df.index = df.index + timedelta

        if df.index.has_duplicates:
            df = df.loc[~df.index.duplicated(keep="first")]
            logger.info("duplicate indices removed from RD measurements")

        istart = (
            df.index.get_indexer([start], method="backfill")[0]
            if start is not None
            else 0
        )
        iend = (
            df.index.get_indexer([end], method="backfill")[0] if end is not None else -1
        )
        iend = len(df) if iend == -1 else iend + 1
        icol = df.columns.get_indexer([meteo_var])
        meteo_df = df.iloc[istart:iend, icol].dropna()

        if not meteo_df.empty:
            mdf, var = _transform_variables(meteo_df, variables)
            variables["station"] = stn
            return mdf, var

    return pd.DataFrame(), variables


def get_knmi_hourly_meteo_api(
    stn: int, start: pd.Timestamp, end: pd.Timestamp, meteo_var: Union[str, None] = None
) -> Tuple[pd.DataFrame, Dict[str, Any]]:
    """Retrieve hourly meteorological data from the KNMI API.

    .. deprecated:: 0.13.3
        `get_knmi_hourly_meteo_api` will be removed in hydropandas 1.0.0, it is replaced
        by `get_hourly_meteo_api`.

    Parameters
    ----------
    stn : int
        The station number.
    start : pd.Timestamp or None
        The start date and time of the data.
    end : pd.Timestamp or None
        The end date and time of the data.

    Returns
    -------
    pandas.DataFrame
        A DataFrame containing the requested meteorological variable data.
    dict
        A dictionary containing information about the variables in the DataFrame.

    Raises
    ------
    requests.ConnectionError
        If there is a connection error while accessing the KNMI API.
    RuntimeError
        If the KNMI API is down or returns unexpected data.
    """
    warnings.warn(
        "the function 'get_knmi_hourly_meteo_api' is deprecated and will eventually be "
        "removed, please use 'get_hourly_meteo_api'.",
        DeprecationWarning,
    )

    return get_hourly_meteo_api(stn, start, end, meteo_var)


@lru_cache()
def get_hourly_meteo_api(
    stn: int, start: pd.Timestamp, end: pd.Timestamp, meteo_var: Union[str, None] = None
) -> Tuple[pd.DataFrame, Dict[str, Any]]:
    """Retrieve hourly meteorological data from the KNMI API.

    Parameters
    ----------
    stn : int
        The station number.
    start : pd.Timestamp or None
        The start date and time of the data.
    end : pd.Timestamp or None
        The end date and time of the data.

    Returns
    -------
    pandas.DataFrame
        A DataFrame containing the requested meteorological variable data.
    dict
        A dictionary containing information about the variables in the DataFrame.

    Raises
    ------
    requests.ConnectionError
        If there is a connection error while accessing the KNMI API.
    RuntimeError
        If the KNMI API is down or returns unexpected data.
    """
    url = URL_HOURLY_METEO

    params = {
        "stns": str(stn),
    }
    if meteo_var is not None:
        params["vars"] = meteo_var

    # It looks like the API has an option to select the start and end hour that
    # you want but in reality it does not have this option.
    if start is None:
        raise ValueError("A start date is required when using hourly interval")
    if end is None:
        raise ValueError("An end date is required when using hourly interval")

    if (end - start).days > 365 * 10:
        raise ValueError("time span for hourly data cannot be greater than 10 years")
    if (end - start).days < 1:
        raise ValueError("time span should be more than 1 day")

    params["end"] = end.strftime("%Y%m%d") + "24"

    s = start - pd.Timedelta(1, unit="h")
    params["start"] = s.strftime("%Y%m%d") + "01"

    strio = request_api(url=url, params=params)

    return parse_data(strio)


def get_nearest_station_df(
    locations: pd.DataFrame,
    xcol: str = "x",
    ycol: str = "y",
    stations: Union[pd.DataFrame, None] = None,
    meteo_var: str = "RH",
    start: Union[pd.Timestamp, str, None] = None,
    end: Union[pd.Timestamp, str, None] = None,
    ignore: Union[List[str], None] = None,
) -> list[int]:
    """Find the KNMI stations that measure 'meteo_var' closest to the
    coordinates in 'locations'.

    Parameters
    ----------
    locations : pandas.DataFrame
        DataFrame containing x and y coordinates
    xcol : str
        name of the column in the locations dataframe with the x values
    ycol : str
        name of the column in the locations dataframe with the y values
    stations : pandas DataFrame, optional
        if None stations will be obtained using the get_stations function.
        The default is None.
    meteo_var : str
        measurement variable e.g. 'RH' or 'EV24'
    start : str, datetime or None, optional
        start date of observations. The default is None.
    end : str, datetime or None, optional
        end date of observations. The default is None.
    ignore : list, optional
        list of stations to ignore. The default is None.

    Returns
    -------
    stns : list
        station numbers.
    """
    if stations is None:
        stations = get_stations(meteo_var=meteo_var, start=start, end=end)
    if ignore is not None:
        stations = stations.drop(ignore)
        if stations.empty:
            return None

    xo = pd.to_numeric(locations[xcol])
    xt = pd.to_numeric(stations.x)
    yo = pd.to_numeric(locations[ycol])
    yt = pd.to_numeric(stations.y)

    xh, xi = np.meshgrid(xt, xo)
    yh, yi = np.meshgrid(yt, yo)

    distances = pd.DataFrame(
        np.sqrt((xh - xi) ** 2 + (yh - yi) ** 2),
        index=locations.index,
        columns=stations.index,
    )

    stns = distances.idxmin(axis=1).to_list()

    return stns


def get_nearest_station_xy(
    xy: List[List[float]],
    stations: Union[pd.DataFrame, None] = None,
    meteo_var: str = "RH",
    ignore: Union[List[str], None] = None,
) -> List[int]:
    """find the KNMI stations that measure 'meteo_var' closest to the given
    x and y coordinates.

    Parameters
    ----------
    xy : list or numpy array, optional
        xy coordinates of the locations. e.g. [[10,25], [5,25]]
    stations : pandas DataFrame, optional
        if None stations will be obtained using the get_stations function.
        The default is None.
    meteo_var : str
        measurement variable e.g. 'RH' or 'EV24'
    ignore : list, optional
        list of stations to ignore. The default is None.

    Returns
    -------
    stns : list
        station numbers.

    Notes
    -----
    assumes you have a structured rectangular grid.
    """

    locations = pd.DataFrame(data=xy, columns=["x", "y"])

    stns = get_nearest_station_df(
        locations,
        xcol="x",
        ycol="y",
        stations=stations,
        meteo_var=meteo_var,
        ignore=ignore,
    )

    return stns


def get_n_nearest_stations_xy(
    xy: List[List[float]],
    meteo_var: str,
    start: Union[pd.Timestamp, str, None] = None,
    end: Union[pd.Timestamp, str, None] = None,
    n: int = 1,
    stations: Union[pd.DataFrame, None] = None,
    ignore: Union[List[str], None] = None,
) -> List[int]:
    """Find the N nearest KNMI stations that measure variable 'meteo_var' to
    the x, y coordinates.

    Parameters
    ----------
    xy : list, tuple or numpy.array of int or float
        sinlge pair of xy coordinates. e.g. (150_000., 400_000.)
    meteo_var : str
        measurement variable e.g. 'RH' or 'EV24'
    start : str, datetime or None, optional
        start date of observations. The default is None.
    end : str, datetime or None, optional
        end date of observations. The default is None.
    n : int, optional
        number of stations you want to return. The default is 1.
    stations : pandas DataFrame, optional
        if None stations will be obtained using the get_stations function.
        The default is None.
    ignore : list, optional
        list of stations to ignore. The default is None.

    Returns
    -------
    list
        station numbers.
    """

    if stations is None:
        stations = get_stations(meteo_var=meteo_var, start=start, end=end)
    if ignore is not None:
        stations.drop(ignore, inplace=True)
        if stations.empty:
            return None

    distance = np.sqrt((stations.x - xy[0]) ** 2 + (stations.y - xy[1]) ** 2)
    stns = distance.nsmallest(n).index.to_list()

    return stns


def _add_missing_indices(
    ts_df: pd.DataFrame, stn: int, start: pd.Timestamp, end: pd.Timestamp
) -> pd.DataFrame:
    """When downloading KNMI data you don't always get a DataFrame with the
    periods that you provided in your request. Thus the index does not cover
    the complete period that you are interested in. This function adds the
    missing period to the index of the DataFrame.

    Parameters
    ----------
    ts_df : pandas DataFrame
        data from one station from one type of observation, with additional
        column to see which station is used to fill the value
    stn : int or str
        measurement station.
    start : pd.TimeStamp
        start time of observations.
    end : pd.TimeStamp
        end time of observations.

    Returns
    -------
    ts_df : pandas DataFrame
        data from one station from one type of observation
    """
    # check if given dates are more or less similar than measurement dates

    if (ts_df.index[0] - start).days < 1:
        new_start = ts_df.index[0]
    else:
        new_start = pd.Timestamp(
            year=start.year,
            month=start.month,
            day=start.day,
            hour=ts_df.index[0].hour,
            minute=ts_df.index[0].minute,
            second=ts_df.index[0].second,
        )
        logger.info(f"station {stn} has no measurements before {ts_df.index[0]}")

    if (end - ts_df.index[-1]).days < 0:
        new_end = ts_df.index[-1]
    else:
        new_end = pd.Timestamp(
            year=end.year,
            month=end.month,
            day=end.day,
            hour=ts_df.index[-1].hour,
            minute=ts_df.index[-1].minute,
            second=ts_df.index[-1].second,
        )
        logger.info(f"station {stn} has no measurements after {ts_df.index[-1]}")

    # add missing indices
    new_index = pd.date_range(new_start, new_end, freq="D")
    ts_df = ts_df.reindex(new_index)

    return ts_df


def get_knmi_obslist(
    locations: Union[pd.DataFrame, None] = None,
    stns: Union[List[int], None] = None,
    xy: Union[List[List[float]], None] = None,
    meteo_vars: Tuple[str] = ("RH",),
    starts: Union[pd.Timestamp, List[pd.Timestamp], None] = None,
    ends: Union[pd.Timestamp, List[pd.Timestamp], None] = None,
    ObsClasses: List[Any] = None,
    **kwargs,
) -> List[Any]:
    """Get a list of observations of knmi stations. Either specify a list of
    knmi stations (stns) or a dataframe with x, y coordinates (locations).

    Parameters
    ----------
    locations : pandas DataFrame or None
        dataframe with x and y coordinates. The default is None
    stns : list of int or None
        list of knmi stations. The default is None
    xy : list or numpy array, optional
        xy coordinates of the locations. e.g. [[10,25], [5,25]]
    meteo_vars : list or tuple of str
        meteo variables e.g. ["RH", "EV24"]. The default is ("RH")
    starts : None, str, datetime or list, optional
        start date of observations per meteo variable. The start date is
        included in the time series.
        If start is None the start date will be January 1st of the
        previous year.
        if start is str it will be converted to datetime
        if start is a list it should be the same length as meteo_vars and
        the start time for each variable. The default is None
    ends : list of str, datetime or None
        end date of observations per meteo variable. The end date is
        included in the time series.
        If end is None the start date will be January 1st of the
        previous year.
        if end is a str it will be converted to datetime
        if end is a list it should be the same length as meteo_vars and
        the end time for each meteo variable. The default is None
    ObsClasses : list of type or None
        class of the observations, can be PrecipitationObs or
        EvaporationObs. The default is None.
    **kwargs:
        fill_missing_obs : bool, optional
            if True nan values in time series are filled with nearby time series.
            The default is False. Note: if the given stn has no data between start and
            end the data from nearby stations is used. In this case the metadata of the
            Observation is the metadata from the nearest station that has any
            measurement in the given period.
        interval : str, optional
            desired time interval for observations. Options are 'daily' and
            'hourly'. The default is 'daily'.
        use_api : bool, optional
            if True the api is used to obtain the data, API documentation is here:
                https://www.knmi.nl/kennis-en-datacentrum/achtergrond/data-ophalen-vanuit-een-script
            if False a text file is downloaded into a temporary folder and the
            data is read from there. Default is True since the api is back
            online (July 2021).
        raise_exceptions : bool, optional
            if True you get errors when no data is returned. The default is False.

    Returns
    -------
    obs_list : list of observation objects
        collection of multiple point observations
    """

    settings = _get_default_settings(kwargs)

    if isinstance(meteo_vars, str):
        meteo_vars = [meteo_vars]

    if starts is None:
        starts = [None] * len(meteo_vars)
    elif isinstance(starts, (str, dt.datetime)):
        starts = [starts] * len(meteo_vars)
    elif isinstance(starts, list):
        pass
    else:
        raise TypeError("must be None, str, dt.datetime or list")

    if ends is None:
        ends = [None] * len(meteo_vars)
    elif isinstance(ends, (str, dt.datetime)):
        ends = [ends] * len(meteo_vars)
    elif isinstance(ends, list):
        pass
    else:
        raise TypeError("must be None, str, dt.datetime or list")

    if not isinstance(xy, (tuple, list, np.ndarray, type(None))):
        raise TypeError("must be tuple, list or numpy.ndarray")

    obs_list = []
    for meteo_var, start, end, ObsClass in zip(meteo_vars, starts, ends, ObsClasses):
        start = start if start is None else pd.to_datetime(start)
        end = end if end is None else pd.to_datetime(end)

        # get stations
        if stns is None:
            stations = get_stations(meteo_var=meteo_var, start=start, end=end)
            if (locations is None) and (xy is not None):
                _stns = get_nearest_station_xy(
                    xy, stations=stations, meteo_var=meteo_var
                )
            elif locations is not None:
                _stns = get_nearest_station_df(
                    locations,
                    stations=stations,
                    meteo_var=meteo_var,
                    start=start,
                    end=end,
                )
            else:
                raise ValueError(
                    "stns, location and xy are all None. "
                    "Please specify one of these arguments."
                )
            _stns = np.unique(_stns)

            if locations is not None:
                xy = locations[["x", "y"]].values
        else:
            _stns = stns

        for stn in _stns:
            o = ObsClass.from_knmi(
                meteo_var=meteo_var,
                stn=stn,
                start=start,
                end=end,
                **settings,
            )

            obs_list.append(o)

    return obs_list


def get_evaporation(
    meteo_var: str,
    stn: int = 260,
    start: Union[pd.Timestamp, None] = None,
    end: Union[pd.Timestamp, None] = None,
    settings: Union[Dict[str, Any], None] = None,
) -> pd.DataFrame:
    """Collect different types of (reference) evaporation
    from KNMI weather stations

    Parameters
    ----------
    meteo_var : str
        Choice between 'penman', 'makkink' or 'hargraves'.
    stn : str
        station number, defaults to 260 De Bilt
    start : pd.TimeStamp
        start time of observations.
    end : pd.TimeStamp
        end time of observations.
    settings : dict or None, optional
        settings for the time series

    Returns
    ------
    pandas.DataFrame

    """
    if meteo_var == "hargreaves":
        if not settings["use_api"]:
            raise NotImplementedError(
                "cannot use hargreaves without the api because hargreaves needs "
                "the lattitude"
            )
        d = {}
        mvs = ["TG", "TN", "TX"]
        for mv in mvs:
            ts, meta = get_timeseries_stn(
                stn, meteo_var=mv, start=start, end=end, settings=settings
            )
            d[mv] = ts.squeeze()
        et = hargreaves(
            d["TG"],
            d["TN"],
            d["TX"],
            d["TG"].index,
            meta["lat"] if "lat" in meta else 52.1,
        ).to_frame(name=meteo_var)
    elif meteo_var == "makkink":
        d = {}
        mvs = ["TG", "Q"]
        for mv in mvs:
            ts, meta = get_timeseries_stn(
                stn, meteo_var=mv, start=start, end=end, settings=settings
            )
            d[mv] = ts.squeeze()
        et = makkink(d["TG"], d["Q"]).to_frame(name=meteo_var)
    elif meteo_var == "penman":
        if not settings["use_api"]:
            raise NotImplementedError(
                "cannot use penman without the api because penman needs the "
                "lattitude and height of the meteo station"
            )
        d = {}
        mvs = ["TG", "TN", "TX", "Q", "FG", "UG"]
        for mv in mvs:
            ts, meta = get_timeseries_stn(
                stn, meteo_var=mv, start=start, end=end, settings=settings
            )
            d[mv] = ts.squeeze()
        et = penman(
            d["TG"],
            d["TN"],
            d["TX"],
            d["Q"],
            d["FG"],
            d["UG"],
            d["TG"].index,
            meta["lat"] if "lat" in meta else 52.1,
            meta["altitude"] if "altitude" in meta else 0.0,
        ).to_frame(name=meteo_var)
    else:
        raise ValueError(
            "Provide valid argument for meteo_var -> 'hargreaves', 'makkink' or "
            "'penman'"
        )

    stn_name = get_station_name(meta["station"], stations=get_stations(meteo_var))
    meta["name"] = f"{meteo_var}_{stn_name}_{stn}"
    meta["location"] = stn_name
    meta["unit"] = "m"

    return et, meta


def makkink(tmean: pd.Series, K: pd.Series) -> pd.Series:
    """Estimate of Makkink reference evaporation
    according to KNMI.

    Parameters
    ----------
    tmean : tmean : pandas.Series
        Daily mean temperature in Celsius
    K : pandas.Series
        Global radiation estimate in J/cm2

    Returns
    -------
    pandas.Series

    """

    a = 0.646 + 0.0006 * tmean
    b = 1 + tmean / 237.3
    c = 7.5 * np.log(10) * 6.107 * 10 ** (7.5 * (1 - 1 / b))
    et = 0.0065 * (1 - a / (c / (237.3 * b * b) + a)) / (2501 - 2.38 * tmean) * K
    return et


def penman(
    tmean: pd.Series,
    tmin: pd.Series,
    tmax: pd.Series,
    K: pd.Series,
    wind: pd.Series,
    rh: pd.Series,
    dates: pd.Series,
    z: float = 1.0,
    lat: float = 52.1,
    G: float = 0.0,
    wh: float = 10.0,
    tdew: Union[pd.Series, None] = None,
) -> pd.Series:
    """Estimate of Penman reference evaporation
    according to Allen et al 1990.

    Parameters
    ----------
    tmean : pandas.Series
        Daily mean temperature in Celsius
    tmin : pandas.Series
        Daily minimum temperature in Celsius
    tmax : pandas.Series
        Daily maximum temperature in Celsius
    K : pandas.Series
        Global radiation estimate in J/cm2
    wind : pandas.Series
        Daily mean wind speed in m/s
    rh : pandas.Series
        Relative humidity in %
    dates : pandas.Series
        Dates
    z : float, optional
        Elevation of station in m, by default 1.0
    lat : float, optional
        Latitude of station, by default 52.1
    G : float, optional
        Ground flux in MJ/m2, by default 0.0
    wh : float, optional
        Height of wind measurement in m, by default 10.0
    tdew : pandas.Series
        Dew point temperature in C, by default None

    Returns
    -------
    pandas.Series

    """
    K = K * 1e4 * 0.000012  # J/cm2 to W/m2/d
    P = 101.3 * ((293 - 0.0065 * z) / 293) ** 5.26  # kPa
    gamma = 0.665e-3 * P  # kPa/C
    tg = (tmax - tmin) / 2  # C
    s = 4098 * (0.6108 * np.exp(17.27 * tg / (tg + 237.3)) / (tg + 237.3) ** 2)  # kPa/C
    es0 = 0.6108 * np.exp(17.27 * tmean / (tmean + 237.3))  # kPa
    esmax = 0.6108 * np.exp(17.27 * tmax / (tmax + 237.3))  # kPa
    esmin = 0.6108 * np.exp(17.27 * tmin / (tmin + 237.3))  # kPa
    es = (esmax + esmin) / 2  # kpa
    if tdew:
        ea = 0.6108 * np.exp(17.27 * tdew / (tdew + 237.3))  # kPa
    else:
        ea = es0 * rh / 100  # kPa
    u2 = wind * 4.87 / np.log(67.8 * wh - 5.42)  # m/s
    J = pd.Series([int(date.strftime("%j")) for date in dates], index=dates)
    dr = 1 + 0.033 * np.cos(2 * np.pi * J / 365)  # -
    delt = 0.409 * np.sin(2 * np.pi * J / 365 - 1.39)  # rad
    phi = lat * np.pi / 180  # rad
    ws = np.arccos(-np.tan(phi) * np.tan(delt))  # rad
    Kext = (
        1366
        * dr
        / np.pi
        * (ws * np.sin(phi) * np.sin(delt) + np.cos(phi) * np.cos(delt) * np.sin(ws))
    )  # W/m2/d
    K0 = Kext * (0.75 + 2e-5 * z)  # W/m2/d
    Lout_in = (
        5.67e-8
        * (((tmax + 273) ** 4 + (tmin + 273) ** 4) / 2)
        * (0.34 - 0.14 * np.sqrt(ea))
        * (1.35 * K / K0 - 0.35)
    )  # W/m2/d
    Q = (1 - 0.23) * K + Lout_in  # W/m2/d
    Q = Q * 0.0864  # W/m2/d to MJ/m2
    straling = 0.408 * s * (Q - G)
    windterm = gamma * 900 / (tmean + 273) * u2 * (es - ea)
    denom = s + gamma * (1 + 0.34 * u2)
    et = (straling + windterm) / denom * 1e-3
    et[et < 0] = 0
    return et


def hargreaves(
    tmean: pd.Series,
    tmin: pd.Series,
    tmax: pd.Series,
    dates: pd.Series,
    lat: float = 52.1,
    x: Union[List[float], None] = None,
) -> pd.Series:
    """Estimate of Hargraves potential evaporation
    according to Allen et al. 1990.

    Parameters
    ----------
    tmean : pandas.Series
        Daily mean temperature
    tmin : pandas.Series
        Daily minimum temperature
    tmax : pandas.Series
        Daily maximum temperature
    dates : pandas.Series.index
        Dates
    lat : float, optional
        Latitude of station, by default 52.1
    x : _type_, optional
        Optional parameter to scale evaporation estimate, by default None

    Returns
    -------
    pandas.Series

    """
    J = pd.Series([int(date.strftime("%j")) for date in dates], index=dates)
    dr = 1 + 0.033 * np.cos(2 * np.pi * J / 365)
    delt = 0.409 * np.sin(2 * np.pi * J / 365 - 1.39)
    phi = lat * np.pi / 180
    ws = np.arccos(-np.tan(phi) * np.tan(delt))
    Kext = (
        12
        * 60
        * 0.0820
        * dr
        / np.pi
        * (ws * np.sin(phi) * np.sin(delt) + np.cos(phi) * np.cos(delt) * np.sin(ws))
    )  # MJ/m2/d
    Kext = 0.408 * Kext  # MJ/m2/d to mm/d
    et = 0.0023 * (tmean + 273 + 17.8) / np.sqrt(tmax - tmin) * Kext * 1e-3
    if x:
        et = x[0] + x[1] * et
    return et<|MERGE_RESOLUTION|>--- conflicted
+++ resolved
@@ -973,11 +973,7 @@
                 raise NotImplementedError()
             elif meteo_var == "RD":
                 # daily data from rainfall-stations
-<<<<<<< HEAD
-                df, meta = get_knmi_daily_rainfall_url(stn, stn_name)
-=======
                 df, meta = get_daily_rainfall_url(stn, stn_name)
->>>>>>> ffe62fc3
                 add_day = False
             else:
                 # daily data from meteorological stations
