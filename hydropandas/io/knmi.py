--- conflicted
+++ resolved
@@ -831,13 +831,8 @@
                 raise NotImplementedError()
             elif meteo_var == "RD":
                 # daily data from rainfall-stations
-<<<<<<< HEAD
-                df, meta = get_daily_rainfall_url(stn, stn_name)
-                add_day = True
-=======
                 df, meta = get_knmi_daily_rainfall_url(stn, stn_name)
                 add_day = False
->>>>>>> 0b5e6883
             else:
                 # daily data from meteorological stations
                 df, meta = get_daily_meteo_url(stn=stn)
