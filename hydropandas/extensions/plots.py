--- conflicted
+++ resolved
@@ -583,12 +583,7 @@
                 ax_obs.set_ylabel(ylabel[1])
             except ValueError:
                 logger.error(f"Invalid value for ylabel {ylabel}. Plot has no ylabels.")
-<<<<<<< HEAD
- 
-    
-=======
-
->>>>>>> a29ae591
+
         # add layout to both plots
         for ax in axes:
             ax.grid()
