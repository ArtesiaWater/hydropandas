"""Module with observation classes.

The Obs class is a subclass of a pandas DataFrame with
additional attributes and methods. The specific classes (GroundwaterObs,
WaterlvlObs, ...) are subclasses of the Obs class.

The subclasses of a dataframe can have additional attributes and methods.
Additional attributes have to be defined in the '_metadata' attribute. In order
to keep the subclass methods and attributes when selecting or slicing an object
you need the '_constructor' method.


More information about subclassing pandas DataFrames can be found here:
http://pandas.pydata.org/pandas-docs/stable/development/extending.html#extending-subclassing-pandas
"""

import logging
<<<<<<< HEAD
import warnings
=======
from typing import List, Optional
>>>>>>> 28f412a7

import numpy as np
import pandas as pd
from _io import StringIO
from pandas._config import get_option
from pandas.api.types import is_numeric_dtype
from pandas.io.formats import console

logger = logging.getLogger(__name__)


class Obs(pd.DataFrame):
    """generic class for a time series with measurements at a certain location.

    Unless specified explicitly the first numeric column in the observation is
    used for analysis and plotting.

    Parameters
    ----------
    name : str
        name
    x : int or float
        x coordinate of observation point
    y : int or float
        y coordinate of observation point
    meta : dictionary
        metadata
    filename : str
        filename with data of observation point
    source : str
        source of the observation e.g. BRO or KNMI
    unit : str
        unit of the first numerical column in the observation
    """

    # temporary properties
    _internal_names = pd.DataFrame._internal_names + ["none"]
    _internal_names_set = set(_internal_names)

    # normal properties
    _metadata = ["name", "x", "y", "meta", "filename", "source", "unit"]

    def __init__(self, *args, **kwargs):
        """constructor of Obs class.

        *args must be input for the pandas.DataFrame constructor,
        **kwargs can be one of the attributes listed in _metadata or
        keyword arguments for the constructor of a pandas.DataFrame.
        """
        if len(args) > 0:
            if isinstance(args[0], Obs):
                for key in args[0]._metadata:
                    if (key in Obs._metadata) and (key not in kwargs.keys()):
                        kwargs[key] = getattr(args[0], key)

        self.x = kwargs.pop("x", np.nan)
        self.y = kwargs.pop("y", np.nan)
        self.name = kwargs.pop("name", "")
        self.meta = kwargs.pop("meta", {})
        self.filename = kwargs.pop("filename", "")
        self.source = kwargs.pop("source", "")
        self.unit = kwargs.pop("unit", "")

        super(Obs, self).__init__(*args, **kwargs)

    def __repr__(self) -> str:
        """Return a string representation for a particular Observation."""
        buf = StringIO("")

        buf.write(f"{type(self).__name__} {self.name}\n")

        # write metadata properties
        buf.write("-----metadata------\n")
        for att in self._metadata:
            if not att == "meta":
                buf.write(f"{att} : {getattr(self, att)} \n")
        buf.write("\n")

        if self._info_repr():
            self.info(buf=buf)
            return buf.getvalue()

        buf.write("-----time series------\n")
        max_rows = get_option("display.max_rows")
        min_rows = get_option("display.min_rows")
        max_cols = get_option("display.max_columns")
        max_colwidth = get_option("display.max_colwidth")
        show_dimensions = get_option("display.show_dimensions")
        if get_option("display.expand_frame_repr"):
            width, _ = console.get_console_size()
        else:
            width = None
        self.to_string(
            buf=buf,
            max_rows=max_rows,
            min_rows=min_rows,
            max_cols=max_cols,
            line_width=width,
            max_colwidth=max_colwidth,
            show_dimensions=show_dimensions,
        )

        return buf.getvalue()

    @property
    def _constructor(self):
        return Obs

    def _get_first_numeric_col_name(self):
        """get the first numeric column name of the observations

        Returns
        -------
        col : str or int
            column name.

        """
        if self.empty:
            return None

        for col in self.columns:
            if is_numeric_dtype(self[col]):
                break

        return col

    def copy(self, deep=True):
        """create a copy of the observation.

        When ``deep=True`` (default), a new object will be created with a
        copy of the calling object's data and indices. Modifications to
        the data or indices of the copy will not be reflected in the
        original object (see notes below).

        When ``deep=False``, a new object will be created without copying
        the calling object's data or index (only references to the data
        and index are copied). Any changes to the data of the original
        will be reflected in the shallow copy (and vice versa).

        Parameters
        ----------
        deep : bool, default True
            Make a deep copy, including a copy of the data and the indices.
            With ``deep=False`` neither the indices nor the data are copied.

        Returns
        -------
        o : TYPE
            DESCRIPTION.
        """

        if not deep:
            return super().copy(deep=deep)

        o = super().copy(deep=deep)

        # creat a copy of all mutable attributes
        for att in self._metadata:
            val = getattr(self, att)
            if isinstance(val, (list, dict)):
                setattr(o, att, val.copy())

        return o

    def to_collection_dict(self, include_meta=False):
        """get dictionary with registered attributes and their values of an Obs
        object.

        This method can be used to create a dataframe from a collection
        of Obs objects.

        Parameters
        ----------
        include_meta : boolean, optional
            include the meta dictionary in the collection dictionary,
            default is false

        Returns
        -------
        d : dictionary
            dictionary with Obs information
        """

        attrs = self._metadata.copy()
        if not include_meta:
            attrs.remove("meta")

        d = {}
        for att in attrs:
            d[att] = getattr(self, att)

        d["obs"] = self

        return d

    def merge_metadata(self, right, overlap="error"):
        """Merge the metadata of an Obs object with metadata from another Obs
        object.

        Parameters
        ----------
        right : dict
            dictionary with the metadata of an Obs object.
        overlap : str, optional
            How to deal with overlapping metadata with different values.
            Options are:
                error : Raise a ValueError
                use_left : Use the metadata from self
                use_right : Use the given metadata
            Default is 'error'.

        Raises
        ------
        ValueError
            if the metadata differs and overlap='error'.

        Returns
        -------
        new_metadata : dict
            metadata after merge.
        """
        new_metadata = {}
        same_metadata = True
        for key in self._metadata:
            v1 = getattr(self, key)
            v2 = right[key]
            try:
                if v1 != v2:
                    same_metadata = False
                    if overlap == "error":
                        raise ValueError(
                            f"left observation {key} differs from right observation"
                        )
                    elif overlap == "use_left":
                        logger.info(
                            f"left observation {key} differs from right "
                            "observation, use left"
                        )
                        new_metadata[key] = v1
                    elif overlap == "use_right":
                        logger.info(
                            f"left observation {key} differs from right "
                            "observation, use right"
                        )
                        new_metadata[key] = v2
                else:
                    new_metadata[key] = v1
            except TypeError:
                same_metadata = False
                if overlap == "error":
                    raise ValueError(
                        f"left observation {key} differs from right observation"
                    )
                elif overlap == "use_left":
                    logger.info(
                        f"left observation {key} differs from right "
                        "observation, use left"
                    )
                    new_metadata[key] = v1
                elif overlap == "use_right":
                    logger.info(
                        f"left observation {key} differs from right "
                        "observation, use right"
                    )
                    new_metadata[key] = v2
        if same_metadata:
            logger.info("left and right observation have the same metadata")

        return new_metadata

    def _merge_timeseries(self, right, overlap="error"):
        """merge two timeseries.

        Parameters
        ----------
        right : hpd.observation.Obs
            Observation object.
        overlap : str, optional
            How to deal with overlapping timeseries with different values.
            Options are:
                error : Raise a ValueError
                use_left : use the part of the overlapping timeseries from self
                use_right : use the part of the overlapping timeseries from
                right
            Default is 'error'.

        Raises
        ------
        ValueError
            when the time series have different values on the same timestamp.

        Returns
        -------
        Observation object.
        """
        o = self.iloc[0:0, 0:0]

        # check if time series are the same
        if self.equals(right):
            logger.info("left and right observation have the same time series")
            return self

        logger.info("right observation has a different time series")
        logger.info("merge time series")

        # merge overlapping columns
        overlap_cols = list(set(self.columns) & set(right.columns))

        # get timeseries for overlapping columns and indices
        dup_ind_o = right.loc[right.index.isin(self.index)]
        if not dup_ind_o.empty:
            # check if overlapping timeseries have different values
            if not self.loc[dup_ind_o.index, overlap_cols].equals(
                dup_ind_o[overlap_cols]
            ):
                logger.warning(
                    f"timeseries of observation {right.name} overlap with "
                    "different values"
                )
                if overlap == "error":
                    raise ValueError(
                        "observations have different values for same time steps"
                    )
                elif overlap == "use_left":
                    dup_o = self.loc[dup_ind_o.index, overlap_cols]
                elif overlap == "use_right":
                    dup_o = dup_ind_o[overlap_cols]
            else:
                dup_o = self.loc[dup_ind_o.index, overlap_cols]
        else:
            dup_o = dup_ind_o[overlap_cols]

        # get unique observations from overlapping columns
        unique_o_left = self.loc[
            ~self.index.isin(right.index)
        ]  # get unique observations left
        unique_o_right = right.loc[
            ~right.index.isin(self.index)
        ]  # get unique observations right

        # merge unique observations from overlapping columns with duplicate observations
        # from overlapping columns
        dfcol = pd.concat(
            [dup_o, unique_o_left[overlap_cols], unique_o_right[overlap_cols]]
        )
        o = pd.concat([o, dfcol], axis=1)

        # merge non overlapping columns
        for col in right.columns:
            if col not in o.columns:
                o = pd.concat([o, right[[col]]], axis=1)
        for col in self.columns:
            if col not in o.columns:
                o = pd.concat([o, self[[col]]], axis=1)

        o.sort_index(inplace=True)

        return o

    def merge_observation(self, right, overlap="error", merge_metadata=True):
        """Merge with another observation of the same type.

        Parameters
        ----------
        right : hpd.observation.Obs
            Observation object.
        overlap : str, optional
            How to deal with overlapping timeseries or metadata with different
            values.
            Options are:
                error : Raise a ValueError
                use_left : use the part of the overlapping timeseries from self
                use_right : use the part of the overlapping timeseries from
                right
            Default is 'error'.
        merge_metadata : bool, optional
            If True the metadata of the two objects are merged. If there are
            any differences the overlap parameter is used to determine which
            metadata is used. If merge_metadata is False, the metadata of self
            is always used for the merged observation. The default is True.

        Raises
        ------
        TypeError
            when the observation types are not the same.
        ValueError
            when the time series have different values on the same date or
            different values for the same metadata.

        Returns
        -------
        Observation object.
        """

        if overlap not in ["error", "use_left", "use_right"]:
            raise ValueError(
                "invalid value for overlap, choose between error, use_left and"
                "use_right"
            )

        # check observation type
        if not isinstance(right, type(self)):
            raise TypeError(
                f"observation left has a different type {type(self)} than"
                f"observation right {type(right)}"
            )

        # merge timeseries
        o = self._merge_timeseries(right, overlap=overlap)

        # merge metadata
        if merge_metadata:
            metadata = {key: getattr(right, key) for key in right._metadata}
            new_metadata = self.merge_metadata(metadata, overlap=overlap)
        else:
            new_metadata = {key: getattr(self, key) for key in self._metadata}

        for key, item in new_metadata.items():
            setattr(o, key, item)

        return o


class GroundwaterObs(Obs):
    """Class for groundwater quantity observations.

    Subclass of the Obs class. Has the following attributes:

    - monitoring_well: 2 tubes at one piezometer should have the same 'monitoring_well'
    - tube_nr: 2 tubes at one piezometer should have a different 'tube_nr'.
    - screen_top: top op the filter in m above date (NAP)
    - screen_bottom: bottom of the filter in m above date (NAP)
    - ground_level: surface level in m above date (NAP) (maaiveld in Dutch)
    - tube_top: top of the tube in m above date (NAP)
    - metadata_available: boolean indicating if metadata is available for
      the measurement point.
    """

    _metadata = Obs._metadata + [
        "monitoring_well",
        "tube_nr",
        "screen_top",
        "screen_bottom",
        "ground_level",
        "tube_top",
        "metadata_available",
    ]

    def __init__(self, *args, **kwargs):
        """
        *args must be input for the pandas.DataFrame constructor,
        **kwargs can be one of the attributes listed in _metadata or
        keyword arguments for the constructor of a pandas.DataFrame.
        """
        if len(args) > 0:
            if isinstance(args[0], Obs):
                for key in args[0]._metadata:
                    if (key in GroundwaterObs._metadata) and (key not in kwargs.keys()):
                        kwargs[key] = getattr(args[0], key)

        self.monitoring_well = kwargs.pop("monitoring_well", "")
        self.tube_nr = kwargs.pop("tube_nr", "")
        self.ground_level = kwargs.pop("ground_level", np.nan)
        self.tube_top = kwargs.pop("tube_top", np.nan)
        self.screen_top = kwargs.pop("screen_top", np.nan)
        self.screen_bottom = kwargs.pop("screen_bottom", np.nan)
        self.metadata_available = kwargs.pop("metadata_available", np.nan)

        super().__init__(*args, **kwargs)

    @property
    def _constructor(self):
        return GroundwaterObs

    @classmethod
    def from_bro(
        cls,
        bro_id,
        tube_nr=None,
        tmin="1900-01-01",
        tmax="2040-01-01",
        to_wintertime=True,
        drop_duplicate_times=True,
        only_metadata=False,
    ):
        """download BRO groundwater observations from the server.


        Parameters
        ----------
        bro_id : str
            can be a GLD id or GMW id. If a GMW id is given a tube number is
            required as well. e.g. 'GLD000000012893'.
        tube_nr : str or None, optional
            if the bro_id is a GMW object the tube number should be given.
        tmin : str or None, optional
            start date in format YYYY-MM-DD
        tmax : str or None, optional
            end date in format YYYY-MM-DD
        to_wintertime : bool, optional
            if True the time index is converted to Dutch winter time. The default
            is True.
        drop_duplicate_times : bool, optional
            if True rows with a duplicate time stamp are removed keeping only the
            first row. The default is True.

        Returns
        -------
        TYPE
            DESCRIPTION.

        """

        from .io import bro

        measurements, meta = bro.get_bro_groundwater(
            bro_id,
            tube_nr,
            tmin=tmin,
            tmax=tmax,
            to_wintertime=to_wintertime,
            drop_duplicate_times=drop_duplicate_times,
            only_metadata=only_metadata,
        )

        return cls(
            measurements,
            meta=meta,
            name=meta.pop("name"),
            x=meta.pop("x"),
            y=meta.pop("y"),
            source=meta.pop("source"),
            unit=meta.pop("unit"),
            screen_bottom=meta.pop("screen_bottom"),
            screen_top=meta.pop("screen_top"),
            ground_level=meta.pop("ground_level"),
            metadata_available=meta.pop("metadata_available"),
            monitoring_well=meta.pop("monitoring_well"),
            tube_nr=meta.pop("tube_nr"),
            tube_top=meta.pop("tube_top"),
        )

    @classmethod
    def from_bronhouderportaal_bro(
        cls,
        path,
        tube_nr,
        full_meta=False,
    ):
        """load BRO groundwater metadata from XML file. Mind that
        bro_id is applicable, because file is not yet imported in BRO


        Parameters
        ----------
        path : str
            filepath of XML file.
        tube_nr : int
            tube number.
        full_meta : bool
            process not only the standard metadata to ObsCollection.

        Returns
        -------
        TYPE
            DESCRIPTION.

        """

        from .io import bronhouderportaal_bro

        meta = bronhouderportaal_bro.get_metadata_from_gmw(
            path, tube_nr, full_meta=full_meta
        )

        empty_df = pd.DataFrame()

        return cls(
            empty_df,
            name=meta.pop("name"),
            x=meta.pop("x"),
            y=meta.pop("y"),
            filename=meta.pop("filename"),
            source=meta.pop("source"),
            unit=meta.pop("unit"),
            screen_bottom=meta.pop("screen_bottom"),
            screen_top=meta.pop("screen_top"),
            ground_level=meta.pop("ground_level"),
            metadata_available=meta.pop("metadata_available"),
            monitoring_well=meta.pop("monitoring_well"),
            tube_nr=meta.pop("tube_nr"),
            tube_top=meta.pop("tube_top"),
            meta=meta,
        )

    @classmethod
    def from_dino(
        cls,
        path=None,
        **kwargs,
    ):
        """download dino data from the server.

        Parameters
        ----------
        path : str, optional
            path of dino csv file
        kwargs : key-word arguments
            these arguments are passed to hydropandas.io.dino.read_dino_groundwater_csv
            if path is not None and otherwise to hydropandas.io.dino.findMeetreeks
        """
        from .io import dino

        # read dino csv file
        measurements, meta = dino.read_dino_groundwater_csv(path, **kwargs)

        return cls(measurements, meta=meta, **meta)

    @classmethod
    def from_artdino_file(cls, path=None, **kwargs):
        """read a dino csv file (artdiver style).

        Parameters
        ----------
        path : str, optional
            path of dino csv filename
        kwargs : key-word arguments
            these arguments are passed to hydropandas.io._dino.read_dino_groundwater_csv
        """
        from .io import dino

        # read artdino csv file
        measurements, meta = dino.read_artdino_groundwater_csv(path, **kwargs)

        return cls(measurements, meta=meta, **meta)

    @classmethod
    def from_wiski(cls, path, **kwargs):
        """
        Read data from a WISKI file.

        Parameters:
        -----------
        path : str
            The path of the file to be read.
        sep : str, optional (default=";")
            The delimiter used to separate fields in the file.
        header_sep : str, optional (default=None)
            The delimiter used to separate fields in the header. If None, the
            function will try to automatically detect the separator.
        header_identifier : str, optional (default="#")
            The character used to identify header lines.
        read_series : bool, optional (default=True)
            Whether to read the time series data from the file.
        infer_datetime_format : bool, optional (default=True)
            Whether to infer the datetime format of the timestamp column.
        translate_dic : dict, optional (default=None)
            A dictionary mapping header field names to the desired output names.
        tz_localize : bool, optional (default=True)
            Whether to localize the datetime index to the machine's timezone.
        unit : str, optional (default="")
            The unit of measurement of the data.
        **kwargs : keyword arguments
            Additional arguments to pass to the pandas `read_csv` function.
        """
        from .io import wiski

        data, metadata = wiski.read_wiski_file(path, **kwargs)

        return cls(data, meta=metadata, **metadata)


class WaterQualityObs(Obs):
    """class for water quality ((grond)watersamenstelling) point
    observations.

    Subclass of the Obs class
    """

    _metadata = Obs._metadata + [
        "monitoring_well",
        "tube_nr",
        "ground_level",
        "metadata_available",
    ]

    def __init__(self, *args, **kwargs):
        if len(args) > 0:
            if isinstance(args[0], Obs):
                for key in args[0]._metadata:
                    if (key in WaterQualityObs._metadata) and (
                        key not in kwargs.keys()
                    ):
                        kwargs[key] = getattr(args[0], key)

        self.monitoring_well = kwargs.pop("monitoring_well", "")
        self.tube_nr = kwargs.pop("tube_nr", "")
        self.ground_level = kwargs.pop("ground_level", np.nan)
        self.metadata_available = kwargs.pop("metadata_available", np.nan)

        super().__init__(*args, **kwargs)

    @property
    def _constructor(self):
        return WaterQualityObs

    @classmethod
    def from_dino(cls, path, **kwargs):
        """read dino file with groundwater quality data.

        Parameters
        ----------
        path : str
            path of dino txt filename
        kwargs : key-word arguments
            these arguments are passed to
            hydropandas.io.dino.read_dino_groundwater_quality_txt
        """
        from .io import dino

        measurements, meta = dino.read_dino_groundwater_quality_txt(path, **kwargs)

        return cls(measurements, meta=meta, **meta)


class WaterlvlObs(Obs):
    """class for water level point observations.

    Subclass of the Obs class
    """

    _metadata = Obs._metadata + ["monitoring_well", "metadata_available"]

    def __init__(self, *args, **kwargs):
        if len(args) > 0:
            if isinstance(args[0], Obs):
                for key in args[0]._metadata:
                    if (key in WaterlvlObs._metadata) and (key not in kwargs.keys()):
                        kwargs[key] = getattr(args[0], key)

        self.monitoring_well = kwargs.pop("monitoring_well", "")
        self.metadata_available = kwargs.pop("metadata_available", np.nan)

        super().__init__(*args, **kwargs)

    @property
    def _constructor(self):
        return WaterlvlObs

    @classmethod
    def from_dino(cls, path, **kwargs):
        """read a dino file with waterlvl data.

        Parameters
        ----------
        path : str
            path of dino csv filename
        kwargs : key-word arguments
            these arguments are passed to hydropandas.io.dino.read_dino_waterlvl_csv
        """
        from .io import dino

        measurements, meta = dino.read_dino_waterlvl_csv(path, **kwargs)

        return cls(measurements, meta=meta, **meta)

    @classmethod
    def from_waterinfo(cls, path, **kwargs):
        """Read data from waterinfo csv-file or zip.

        Parameters
        ----------
        path : str
            path to file (file can zip or csv)

        Returns
        -------
        df : WaterlvlObs
            WaterlvlObs object

        Raises
        ------
        ValueError
            if file contains data for more than one location
        """
        from .io import waterinfo

        df, metadata = waterinfo.read_waterinfo_file(
            path, return_metadata=True, **kwargs
        )
        return cls(df, meta=metadata, **metadata)


class ModelObs(Obs):
    """class for model point results.

    Subclass of the Obs class
    """

    _metadata = Obs._metadata + ["model"]

    def __init__(self, *args, **kwargs):
        if len(args) > 0:
            if isinstance(args[0], Obs):
                for key in args[0]._metadata:
                    if (key in ModelObs._metadata) and (key not in kwargs.keys()):
                        kwargs[key] = getattr(args[0], key)

        self.model = kwargs.pop("model", "")

        super().__init__(*args, **kwargs)

    @property
    def _constructor(self):
        return ModelObs


class MeteoObs(Obs):
    """class for meteorological timeseries.

    Subclass of the Obs class
    """

    _metadata = Obs._metadata + ["station", "meteo_var"]

    def __init__(self, *args, **kwargs):
        if len(args) > 0:
            if isinstance(args[0], Obs):
                for key in args[0]._metadata:
                    if (key in MeteoObs._metadata) and (key not in kwargs.keys()):
                        kwargs[key] = getattr(args[0], key)

        self.station = kwargs.pop("station", np.nan)
        self.meteo_var = kwargs.pop("meteo_var", "")

        super().__init__(*args, **kwargs)

    @property
    def _constructor(self):
        return MeteoObs

    @classmethod
    def from_knmi(
        cls,
        meteo_var,
        stn=None,
        fname=None,
        xy=None,
        start=None,
        end=None,
        fill_missing_obs=False,
        interval="daily",
        use_api=True,
        raise_exceptions=True,
        startdate=None,
        enddate=None,
    ):
        """Get a MeteoObs timeseries from the KNMI meteo data.

        Parameters
        ----------
        meteo_var : str
            meteo variable e.g. "RH" or "EV24". For a list of possible
            variables see the hydropandas.read_knmi function.
        stn : int, str or None, optional
            measurement station e.g. 829. The default is None.
        fname : str, path object, file-like object or None, optional
            filename of a knmi file. The default is None.
        xy : list, tuple or None, optional
            RD coördinates of a location in the Netherlands. The station nearest
            to this location used. The Default is None.
        start : str, datetime or None, optional
            start date of observations. The default is None.
        end : str, datetime or None, optional
            end date of observations. The default is None.
        fill_missing_obs : bool, optional
            if True nan values in time series are filled with nearby time series.
            The default is False.
        interval : str, optional
            desired time interval for observations. Options are 'daily' and
            'hourly'. The default is 'daily'.
        use_api : bool, optional
            if True the api is used to obtain the data, API documentation is here:
                https://www.knmi.nl/kennis-en-datacentrum/achtergrond/data-ophalen-vanuit-een-script
            if False a text file is downloaded into a temporary directory and the
            data is read from there. Default is True since the api is back
            online (July 2021).
        raise_exceptions : bool, optional
            if True you get errors when no data is returned. The default is False.

        Returns
        -------
        MeteoObs object with meteorological observations
        """
        from .io import knmi

        if startdate is not None:
            warnings.warn(
                "please use 'start' instead of startdate'", DeprecationWarning
            )
<<<<<<< HEAD
            start = startdate
        if enddate is not None:
            warnings.warn("please use 'end' instead of enddate'", DeprecationWarning)
            end = enddate

        ts, meta = knmi.get_knmi_obs(
            stn=stn,
            fname=fname,
            xy=xy,
=======

        settings = {
            "fill_missing_obs": fill_missing_obs,
            "interval": interval,
            "inseason": inseason,
            "use_api": use_api,
            "raise_exceptions": raise_exceptions,
        }

        ts, meta = knmi.get_knmi_timeseries_stn(
            stn, meteo_var, startdate, enddate, settings=settings
        )

        return cls(
            ts,
            meta=meta,
            station=meta["station"],
            x=meta["x"],
            y=meta["y"],
            name=meta["name"],
            source=meta["source"],
            unit=meta["unit"],
            meteo_var=meteo_var,
        )

    @classmethod
    def from_knmi_nearest_xy(
        cls,
        xy,
        meteo_var,
        startdate=None,
        enddate=None,
        fill_missing_obs=True,
        interval="daily",
        inseason=False,
        use_precipitation_stn=True,
        use_api=True,
        raise_exceptions=False,
    ):
        """Get a MeteoObs object from the KNMI station closest to the given
        (x,y) coordinates.

        Parameters
        ----------
        xy : list. tuple or numpy array of int or floats
            xy coordinates. e.g. [10.1,25.05]
        meteo_var : str,
            meteo variable e.g. "RH" or "EV24". See list with al options below.
        startdate : str, datetime or None, optional
            start date of observations. The default is None.
        enddate : str, datetime or None, optional
            end date of observations. The default is None.
        fill_missing_obs : bool
            if True missing observations are filled with values of next closest
            KNMI station
        interval : str, optional
            desired time interval for observations. The default is 'daily'.
        inseason : boolean, optional
            flag to obtain inseason data. The default is False
        use_precipitation_stn : bool, optional
            if True a combination of neerslagstations and meteo stations are used.
            If False only meteo stations are used to obtain precipitation data.
            Default is True.
        use_api : bool, optional
            if True the api is used to obtain the data, API documentation is here:
                https://www.knmi.nl/kennis-en-datacentrum/achtergrond/data-ophalen-vanuit-een-script
            if False a text file is downloaded into a temporary directory and the
            data is read from there. Default is True since the api is back
            online (July 2021).
        raise_exceptions : bool, optional
            if True you get errors when no data is returned. The default is False.

        Returns
        -------
        MeteoObs object with meteorological observations
        """
        from .io import knmi

        settings = {
            "fill_missing_obs": fill_missing_obs,
            "interval": interval,
            "inseason": inseason,
            "use_api": use_api,
            "raise_exceptions": raise_exceptions,
            "use_precipitation_stn": use_precipitation_stn,
        }

        ts, meta = knmi.get_knmi_timeseries_xy(
            xy, meteo_var, startdate, enddate, settings=settings
        )

        return cls(
            ts,
            meta=meta,
            station=meta["station"],
            x=meta["x"],
            y=meta["y"],
            name=meta["name"],
            source=meta["source"],
            unit=meta["unit"],
>>>>>>> 28f412a7
            meteo_var=meteo_var,
            start=start,
            end=end,
            fill_missing_obs=fill_missing_obs,
            interval=interval,
            use_api=use_api,
            raise_exceptions=raise_exceptions,
        )

        return cls(
            ts,
            meta=meta,
            station=meta.pop("station"),
            x=meta.pop("x"),
            y=meta.pop("y"),
            name=meta.pop("name"),
            source=meta.pop("source"),
            unit=meta.pop("unit"),
            meteo_var=meteo_var,
        )

    @classmethod
    def from_wow(
        cls,
        stn: str,
        meteo_var: str,
        startdate: Optional[pd.Timestamp] = None,
        enddate: Optional[pd.Timestamp] = None,
    ):
        """Get a MeteoObs timeseries from a wow.knmi.nl station

        Parameters
        ----------
        stn : str
            station name
        meteo_var : str
            wow meteo variable
        startdate : Optional[pd.Timestamp], optional
            start date of observations, by default None
        enddate : Optional[pd.Timestamp], optional
            start date of observations, by default None

        Returns
        -------
        MeteoObs
        """
        from .io import wow

        wow_df, meta = wow.get_wow(
            stn=stn, meteo_var=meteo_var, start=startdate, end=enddate
        )

        return cls(
            wow_df,
            meta=meta,
            station=meta["site"]["id"],
            x=meta["site"]["geo"]["coordinates"][1],
            y=meta["site"]["geo"]["coordinates"][0],
            name=meta["site"]["name"],
            source="wow.knmi.nl",
            unit=wow_df.columns[0].split(" ")[-1],
            meteo_var=meteo_var,
        )

    @classmethod
    def from_wow_nearest_xy(
        cls,
        xy: List[float],
        meteo_var: str,
        startdate: Optional[pd.Timestamp] = None,
        enddate: Optional[pd.Timestamp] = None,
    ):
        """Get a MeteoObs timeseries from the nearest wow.knmi.nl station

        Parameters
        ----------
        xy : List[float]
            longitude latitude of location [lon, lat] eg: [4.85, 51.95]
        meteo_var : str
            wow meteo variable
        startdate : Optional[pd.Timestamp], optional
            start date of observations, by default None
        enddate : Optional[pd.Timestamp], optional
            start date of observations, by default None

        Returns
        -------
        MeteoObs
        """
        from .io import wow

        bbox = [xy[0] - 1, xy[1] - 1, xy[0] + 1, xy[1] + 1]  # lat lon,lat lon
        stations = wow.get_wow_stations(
            meteo_var=meteo_var, date=startdate, bbox=bbox, obs_filter=None
        )
        nearest_stations = wow.get_nearest_station_xy(
            [xy], stations=stations, ignore=None
        )
        stn = nearest_stations[0]
        wow_df, meta = wow.get_wow(
            stn=stn, meteo_var=meteo_var, start=startdate, end=enddate
        )

        return cls(
            wow_df,
            meta=meta,
            station=meta["site"]["id"],
            x=meta["site"]["geo"]["coordinates"][1],
            y=meta["site"]["geo"]["coordinates"][0],
            name=meta["site"]["name"],
            source="wow.knmi.nl",
            unit=wow_df.columns[0].split(" ")[-1],
            meteo_var=meteo_var,
        )


class EvaporationObs(MeteoObs):
    """class for evaporation timeseries.

    Subclass of the MeteoObs class
    """

    def __init__(self, *args, **kwargs):
        if len(args) > 0:
            if isinstance(args[0], Obs):
                for key in args[0]._metadata:
                    if (key in EvaporationObs._metadata) and (key not in kwargs.keys()):
                        kwargs[key] = getattr(args[0], key)

        super().__init__(*args, **kwargs)

    @property
    def _constructor(self):
        return EvaporationObs

    @classmethod
    def from_knmi(
        cls,
        meteo_var="EV24",
        stn=None,
        fname=None,
        xy=None,
        start=None,
        end=None,
        fill_missing_obs=False,
        interval="daily",
        use_api=True,
        raise_exceptions=True,
        startdate=None,
        enddate=None,
    ):
        """Get an EvaporationObs timeseries from the KNMI evaporation in m.

        Parameters
        ----------
        meteo_var : str, optional
            meteo variable should be "EV24".
        stn : int, str or None, optional
            measurement station e.g. 829. The default is None.
        fname : str, path object, file-like object or None, optional
            filename of a knmi file. The default is None.
        xy : list, tuple or None, optional
            RD coördinates of a location in the Netherlands. The station nearest
            to this location used. The Default is None.
        start : str, datetime or None, optional
            start date of observations. The default is None.
        end : str, datetime or None, optional
            end date of observations. The default is None.
        fill_missing_obs : bool, optional
            if True nan values in time series are filled with nearby time series.
            The default is False.
        interval : str, optional
<<<<<<< HEAD
            desired time interval for observations. Options are 'daily' and
            'hourly'. The default is 'daily'.
=======
            desired time interval for observations. The default is 'daily'.
        inseason : boolean, optional
            flag to obtain inseason data. The default is False
        raise_exceptions : bool, optional
            if True you get errors when no data is returned. The default is False.
        use_api : bool, optional
            if True the api is used to obtain the data, API documentation is here:
                https://www.knmi.nl/kennis-en-datacentrum/achtergrond/data-ophalen-vanuit-een-script
            if False a text file is downloaded into a temporary directory and the
            data is read from there. Default is True since the api is back
            online (July 2021).


        Returns
        -------
        EvaporationObs object with an evaporation time series and attributes
        """
        from .io import knmi

        if interval == "hourly":
            fill_missing_obs = False

        settings = {
            "fill_missing_obs": fill_missing_obs,
            "interval": interval,
            "inseason": inseason,
            "use_api": use_api,
            "raise_exceptions": raise_exceptions,
        }

        ts, meta = knmi.get_evaporation(
            stn, et_type, start=startdate, end=enddate, settings=settings
        )

        return cls(
            ts,
            meta=meta,
            station=meta["station"],
            x=meta["x"],
            y=meta["y"],
            name=meta["name"],
            source=meta["source"],
            unit=meta["unit"],
            meteo_var=et_type,
        )

    @classmethod
    def from_knmi_nearest_xy(
        cls,
        xy,
        et_type="EV24",
        startdate=None,
        enddate=None,
        fill_missing_obs=True,
        interval="daily",
        inseason=False,
        use_api=True,
        raise_exceptions=False,
    ):
        """Get an EvaporationObs object with evaporation measurements from the
        KNMI station closest to the given (x,y) coordinates.

        Parameters
        ----------
        xy : list. tuple or numpy array of int or floats
            xy coordinates. e.g. (10.1,25.05)
        et_type: str
            type of evapotranspiration to get from KNMI. Choice between
            'EV24', 'penman', 'makkink' or 'hargraves'. Defaults to
            'EV24' which collects the KNMI Makkink EV24 evaporation.
        startdate : str, datetime or None, optional
            start date of observations. The default is None.
        enddate : str, datetime or None, optional
            end date of observations. The default is None.
        fill_missing_obs : bool
            if True missing observations are filled with values of next closest
            KNMI station
        interval : str, optional
            desired time interval for observations. The default is 'daily'.
        inseason : boolean, optional
            flag to obtain inseason data. The default is False
>>>>>>> 28f412a7
        use_api : bool, optional
            if True the api is used to obtain the data, API documentation is here:
                https://www.knmi.nl/kennis-en-datacentrum/achtergrond/data-ophalen-vanuit-een-script
            if False a text file is downloaded into a temporary directory and the
            data is read from there. Default is True since the api is back
            online (July 2021).
        raise_exceptions : bool, optional
            if True you get errors when no data is returned. The default is False.


        Returns
        -------
        EvaporationObs object with an evaporation time series and attributes
        """

        return super().from_knmi(
            meteo_var,
            stn=stn,
            fname=fname,
            xy=xy,
            start=start,
            end=end,
            fill_missing_obs=fill_missing_obs,
            interval=interval,
            use_api=use_api,
            raise_exceptions=raise_exceptions,
            startdate=startdate,
            enddate=enddate,
        )


class PrecipitationObs(MeteoObs):
    """class for precipitation timeseries.

    Subclass of the MeteoObs class
    """

    def __init__(self, *args, **kwargs):
        if len(args) > 0:
            if isinstance(args[0], Obs):
                for key in args[0]._metadata:
                    if (key in PrecipitationObs._metadata) and (
                        key not in kwargs.keys()
                    ):
                        kwargs[key] = getattr(args[0], key)

        super().__init__(*args, **kwargs)

    @property
    def _constructor(self):
        return PrecipitationObs

    @classmethod
    def from_knmi(
        cls,
        meteo_var="RH",
        stn=None,
        fname=None,
        xy=None,
        start=None,
        end=None,
        fill_missing_obs=False,
        interval="daily",
        use_api=True,
        raise_exceptions=True,
        startdate=None,
        enddate=None,
    ):
        """Get a PrecipitationObs timeseries from the KNMI precipitation. The
        precipitation is the Daily precipitation amount (in 0.1 mm) (-1 for.

        <0.05 mm).

        There are 3 different ways to obtain precipitation data from the knmi:
            1. Daily data from precipitation (neerslag) stations
            2. Daily data from meteo stations
            3. Hourly data from meteo stations

        1. For daily data from a precipitation station (neerslagstation) meteo_var
        should be 'RD'.
        2. For daily data from a meteo station meteo_var should be 'RH' and
        interval should be 'daily' (default).
        3. For hourly data from a meteo station meteo_var should be 'RH' and
        interval should be 'hourly'.

        More information about the differences between neerslag and meteo
<<<<<<< HEAD
        stations can be found in the hydropandas documentation ->
        02_knmi_observations notebook.

        Parameters
        ----------
        meteo_var : str, optional
            meteo variable can be "RH" or "RD". "RD" if you want data from a
            precipitation station (neerslagstation). "RH" if you want data from
            a meteo station. The default is "RH".
        stn : int, str or None, optional
            measurement station e.g. 829. The default is None.
        fname : str, path object, file-like object or None, optional
            filename of a knmi file. The default is None.
        xy : list, tuple or None, optional
            RD coördinates of a location in the Netherlands. The station nearest
            to this location used. The Default is None.
        start : str, datetime or None, optional
=======
        stations can be found in the 02_knmi_observations notebook inside the
        examples directory on github:
            https://github.com/ArtesiaWater/hydropandas

        Parameters
        ----------
        stn : int or str
            measurement station e.g. 829.
        stn_type : str, optional
            type of measurements station. Can be 'meteo' or 'precipitation'.
            Default is 'meteo'.
        meteo_var : None
            not used.
        **kwargs:
            startdate : str, datetime or None, optional
                start date of observations. The default is None.
            enddate : str, datetime or None, optional
                end date of observations. The default is None.
            fill_missing_obs : bool, optional
                if True nan values in time series are filled with nearby time series.
                The default is True.
            interval : str, optional
                desired time interval for observations. The default is 'daily'.
            inseason : boolean, optional
                flag to obtain inseason data. The default is False
            use_api : bool, optional
                if True the api is used to obtain the data, API documentation is here:
                    https://www.knmi.nl/kennis-en-datacentrum/achtergrond/data-ophalen-vanuit-een-script
                if False a text file is downloaded into a temporary directory and
                the data is read from there. Default is True since the api is
                back online (July 2021).
            raise_exceptions : bool, optional
                if True you get errors when no data is returned. The default is False.

        Returns
        -------
        PrecipitationObs object with a precipitation time series and attributes
        """
        if stn_type == "meteo":
            meteo_var = "RH"
            kwargs.pop("meteo_var", None)
        elif stn_type == "precipitation":
            meteo_var = "RD"
            kwargs.pop("meteo_var", None)
        else:
            raise ValueError(f"invalid measurement station type -> {stn_type}")

        return super().from_knmi(stn, meteo_var=meteo_var, **kwargs)

    @classmethod
    def from_knmi_nearest_xy(cls, xy, stn_type="meteo", **kwargs):
        """Get a PrecipitationObs object with precipitation measurements from
        the meteo or precipitation station closest to the given (x,y)
        coordinates.

        Parameters
        ----------
        xy : list. tuple or numpy array of ints or floats
            xy coordinates. e.g. [10.1,25.05]
        stn_type : str, optional
            type of measurements station. Can be 'meteo' or 'precipitation'.
            Default is 'meteo'.
        **kwargs:
            startdate : str, datetime or None, optional
                start date of observations. The default is None.
            enddate : str, datetime or None, optional
                end date of observations. The default is None.
            fill_missing_obs : bool
                if True missing observations are filled with values of next closest
                KNMI station
            interval : str, optional
                desired time interval for observations. The default is 'daily'.
            inseason : boolean, optional
                flag to obtain inseason data. The default is False
            use_api : bool, optional
                if True the api is used to obtain the data, API documentation is here:
                    https://www.knmi.nl/kennis-en-datacentrum/achtergrond/data-ophalen-vanuit-een-script
                if False a text file is downloaded into a temporary directory and
                the data is read from there. Default is True since the api is
                back online (July 2021).
            raise_exceptions : bool, optional
                if True you get errors when no data is returned. The default is False.

        Returns
        -------
        PrecipitationObs object with a precipitation time series and attributes
        """
        if stn_type == "meteo":
            meteo_var = "RH"
        elif stn_type == "precipitation":
            meteo_var = "RD"
        else:
            raise ValueError(f"invalid measurement station type -> {stn_type}")

        return super().from_knmi_nearest_xy(xy, meteo_var=meteo_var, **kwargs)

    @classmethod
    def from_obs(cls, obs, stn_type="meteo", **kwargs):
        """Get a PrecipitationObs object with precipitation measurements from the
        the meteo or precipitation station closest to the given observation.
        Uses the x and y coordinates of the observation to obtain the nearest
        KNMI precipitation time series. Uses the start- and enddate of the
        observation as start- and enddate of the time series (unless startdate
        and enddate are specified explicitly).

        Parameters
        ----------
        obs : hydropandas.Obs
            Observation object.
        stn_type : str, optional
            type of measurements station. Can be 'meteo' or 'precipitation'.
            Default is 'meteo'.
        **kwargs
            startdate : str, datetime or None, optional
                start date of observations. The default is None.
            enddate : str, datetime or None, optional
                end date of observations. The default is None.
            fill_missing_obs : bool
                if True missing observations are filled with values of next closest
                KNMI station
            interval : str, optional
                desired time interval for observations. The default is 'daily'.
            inseason : boolean, optional
                flag to obtain inseason data. The default is False
            use_api : bool, optional
                if True the api is used to obtain the data, API documentation is here:
                    https://www.knmi.nl/kennis-en-datacentrum/achtergrond/data-ophalen-vanuit-een-script
                if False a text file is downloaded into a temporary directory and
                the data is read from there. Default is True since the api is
                back online (July 2021).
            raise_exceptions : bool, optional
                if True you get errors when no data is returned. The default is False.

        Returns
        -------
        PrecipitationObs object with a precipitation time series and attributes
        """

        if stn_type == "meteo":
            meteo_var = "RH"
        elif stn_type == "precipitation":
            meteo_var = "RD"
        else:
            raise ValueError(f"invalid measurement station type -> {stn_type}")

        return super().from_obs(obs, meteo_var=meteo_var, **kwargs)

    @classmethod
    def from_knmi_file(cls, path, startdate=None, enddate=None):
        """Get a PrecipitationObs timeseries from the KNMI meteo data.

        Parameters
        ----------
        path : str
            full path of a knmi .txt file
        startdate : str, datetime or None, optional
>>>>>>> 28f412a7
            start date of observations. The default is None.
        end : str, datetime or None, optional
            end date of observations. The default is None.
        fill_missing_obs : bool, optional
            if True nan values in time series are filled with nearby time series.
            The default is False.
        interval : str, optional
            desired time interval for observations. Options are 'daily' and
            'hourly'. The default is 'daily'.
        use_api : bool, optional
            if True the api is used to obtain the data, API documentation is here:
                https://www.knmi.nl/kennis-en-datacentrum/achtergrond/data-ophalen-vanuit-een-script
            if False a text file is downloaded into a temporary folder and the
            data is read from there. Default is True since the api is back
            online (July 2021).
        raise_exceptions : bool, optional
            if True you get errors when no data is returned. The default is False.

        Returns
        -------
        PrecipitationObs object with a precipitation time series and attributes
        """

<<<<<<< HEAD
        assert meteo_var in [
            "RD",
            "RH",
        ], 'meteo_var for precipitation should be "RD" or "RH"'

        return super().from_knmi(
            meteo_var,
            stn=stn,
            fname=fname,
            xy=xy,
            start=start,
            end=end,
            fill_missing_obs=fill_missing_obs,
            interval=interval,
            use_api=use_api,
            raise_exceptions=raise_exceptions,
            startdate=startdate,
            enddate=enddate,
=======
        if not path.endswith(".txt"):
            path += ".txt"

        knmi_df, meta = knmi.read_knmi_timeseries_file(path, "RD", startdate, enddate)

        return cls(
            knmi_df,
            meta=meta,
            station=meta["station"],
            x=meta["x"],
            y=meta["y"],
            name=meta["name"],
            source=meta["source"],
            unit=meta["unit"],
            meteo_var="RD",
        )

    @classmethod
    def from_wow(
        cls,
        stn: str,
        startdate: Optional[pd.Timestamp] = None,
        enddate: Optional[pd.Timestamp] = None,
    ):
        """Get a PrecipitationObs timeseries from a wow.knmi.nl station

        Parameters
        ----------
        stn : str
            station name
        meteo_var : str
            wow meteo variable
        startdate : Optional[pd.Timestamp], optional
            start date of observations, by default None
        enddate : Optional[pd.Timestamp], optional
            start date of observations, by default None

        Returns
        -------
        PrecipitationObs
        """
        return super().from_wow(
            stn, meteo_var="rain_rate", startdate=startdate, enddate=enddate
        )

    @classmethod
    def from_wow_nearest_xy(
        cls,
        xy: List[float],
        startdate: Optional[pd.Timestamp] = None,
        enddate: Optional[pd.Timestamp] = None,
    ):
        """Get a PrecipitationObs timeseries from the nearest wow.knmi.nl station

        Parameters
        ----------
        xy : List[float]
            longitude latitude of location [lon, lat] eg: [4.85, 51.95]
        startdate : Optional[pd.Timestamp], optional
            start date of observations, by default None
        enddate : Optional[pd.Timestamp], optional
            start date of observations, by default None

        Returns
        -------
        PrecipitationObs
        """
        return super().from_wow_nearest_xy(
            xy, meteo_var="rain_rate", startdate=startdate, enddate=enddate
>>>>>>> 28f412a7
        )<|MERGE_RESOLUTION|>--- conflicted
+++ resolved
@@ -15,11 +15,8 @@
 """
 
 import logging
-<<<<<<< HEAD
 import warnings
-=======
 from typing import List, Optional
->>>>>>> 28f412a7
 
 import numpy as np
 import pandas as pd
@@ -920,7 +917,6 @@
             warnings.warn(
                 "please use 'start' instead of startdate'", DeprecationWarning
             )
-<<<<<<< HEAD
             start = startdate
         if enddate is not None:
             warnings.warn("please use 'end' instead of enddate'", DeprecationWarning)
@@ -930,108 +926,6 @@
             stn=stn,
             fname=fname,
             xy=xy,
-=======
-
-        settings = {
-            "fill_missing_obs": fill_missing_obs,
-            "interval": interval,
-            "inseason": inseason,
-            "use_api": use_api,
-            "raise_exceptions": raise_exceptions,
-        }
-
-        ts, meta = knmi.get_knmi_timeseries_stn(
-            stn, meteo_var, startdate, enddate, settings=settings
-        )
-
-        return cls(
-            ts,
-            meta=meta,
-            station=meta["station"],
-            x=meta["x"],
-            y=meta["y"],
-            name=meta["name"],
-            source=meta["source"],
-            unit=meta["unit"],
-            meteo_var=meteo_var,
-        )
-
-    @classmethod
-    def from_knmi_nearest_xy(
-        cls,
-        xy,
-        meteo_var,
-        startdate=None,
-        enddate=None,
-        fill_missing_obs=True,
-        interval="daily",
-        inseason=False,
-        use_precipitation_stn=True,
-        use_api=True,
-        raise_exceptions=False,
-    ):
-        """Get a MeteoObs object from the KNMI station closest to the given
-        (x,y) coordinates.
-
-        Parameters
-        ----------
-        xy : list. tuple or numpy array of int or floats
-            xy coordinates. e.g. [10.1,25.05]
-        meteo_var : str,
-            meteo variable e.g. "RH" or "EV24". See list with al options below.
-        startdate : str, datetime or None, optional
-            start date of observations. The default is None.
-        enddate : str, datetime or None, optional
-            end date of observations. The default is None.
-        fill_missing_obs : bool
-            if True missing observations are filled with values of next closest
-            KNMI station
-        interval : str, optional
-            desired time interval for observations. The default is 'daily'.
-        inseason : boolean, optional
-            flag to obtain inseason data. The default is False
-        use_precipitation_stn : bool, optional
-            if True a combination of neerslagstations and meteo stations are used.
-            If False only meteo stations are used to obtain precipitation data.
-            Default is True.
-        use_api : bool, optional
-            if True the api is used to obtain the data, API documentation is here:
-                https://www.knmi.nl/kennis-en-datacentrum/achtergrond/data-ophalen-vanuit-een-script
-            if False a text file is downloaded into a temporary directory and the
-            data is read from there. Default is True since the api is back
-            online (July 2021).
-        raise_exceptions : bool, optional
-            if True you get errors when no data is returned. The default is False.
-
-        Returns
-        -------
-        MeteoObs object with meteorological observations
-        """
-        from .io import knmi
-
-        settings = {
-            "fill_missing_obs": fill_missing_obs,
-            "interval": interval,
-            "inseason": inseason,
-            "use_api": use_api,
-            "raise_exceptions": raise_exceptions,
-            "use_precipitation_stn": use_precipitation_stn,
-        }
-
-        ts, meta = knmi.get_knmi_timeseries_xy(
-            xy, meteo_var, startdate, enddate, settings=settings
-        )
-
-        return cls(
-            ts,
-            meta=meta,
-            station=meta["station"],
-            x=meta["x"],
-            y=meta["y"],
-            name=meta["name"],
-            source=meta["source"],
-            unit=meta["unit"],
->>>>>>> 28f412a7
             meteo_var=meteo_var,
             start=start,
             end=end,
@@ -1204,11 +1098,8 @@
             if True nan values in time series are filled with nearby time series.
             The default is False.
         interval : str, optional
-<<<<<<< HEAD
             desired time interval for observations. Options are 'daily' and
             'hourly'. The default is 'daily'.
-=======
-            desired time interval for observations. The default is 'daily'.
         inseason : boolean, optional
             flag to obtain inseason data. The default is False
         raise_exceptions : bool, optional
@@ -1219,85 +1110,6 @@
             if False a text file is downloaded into a temporary directory and the
             data is read from there. Default is True since the api is back
             online (July 2021).
-
-
-        Returns
-        -------
-        EvaporationObs object with an evaporation time series and attributes
-        """
-        from .io import knmi
-
-        if interval == "hourly":
-            fill_missing_obs = False
-
-        settings = {
-            "fill_missing_obs": fill_missing_obs,
-            "interval": interval,
-            "inseason": inseason,
-            "use_api": use_api,
-            "raise_exceptions": raise_exceptions,
-        }
-
-        ts, meta = knmi.get_evaporation(
-            stn, et_type, start=startdate, end=enddate, settings=settings
-        )
-
-        return cls(
-            ts,
-            meta=meta,
-            station=meta["station"],
-            x=meta["x"],
-            y=meta["y"],
-            name=meta["name"],
-            source=meta["source"],
-            unit=meta["unit"],
-            meteo_var=et_type,
-        )
-
-    @classmethod
-    def from_knmi_nearest_xy(
-        cls,
-        xy,
-        et_type="EV24",
-        startdate=None,
-        enddate=None,
-        fill_missing_obs=True,
-        interval="daily",
-        inseason=False,
-        use_api=True,
-        raise_exceptions=False,
-    ):
-        """Get an EvaporationObs object with evaporation measurements from the
-        KNMI station closest to the given (x,y) coordinates.
-
-        Parameters
-        ----------
-        xy : list. tuple or numpy array of int or floats
-            xy coordinates. e.g. (10.1,25.05)
-        et_type: str
-            type of evapotranspiration to get from KNMI. Choice between
-            'EV24', 'penman', 'makkink' or 'hargraves'. Defaults to
-            'EV24' which collects the KNMI Makkink EV24 evaporation.
-        startdate : str, datetime or None, optional
-            start date of observations. The default is None.
-        enddate : str, datetime or None, optional
-            end date of observations. The default is None.
-        fill_missing_obs : bool
-            if True missing observations are filled with values of next closest
-            KNMI station
-        interval : str, optional
-            desired time interval for observations. The default is 'daily'.
-        inseason : boolean, optional
-            flag to obtain inseason data. The default is False
->>>>>>> 28f412a7
-        use_api : bool, optional
-            if True the api is used to obtain the data, API documentation is here:
-                https://www.knmi.nl/kennis-en-datacentrum/achtergrond/data-ophalen-vanuit-een-script
-            if False a text file is downloaded into a temporary directory and the
-            data is read from there. Default is True since the api is back
-            online (July 2021).
-        raise_exceptions : bool, optional
-            if True you get errors when no data is returned. The default is False.
 
 
         Returns
@@ -1376,7 +1188,6 @@
         interval should be 'hourly'.
 
         More information about the differences between neerslag and meteo
-<<<<<<< HEAD
         stations can be found in the hydropandas documentation ->
         02_knmi_observations notebook.
 
@@ -1394,164 +1205,6 @@
             RD coördinates of a location in the Netherlands. The station nearest
             to this location used. The Default is None.
         start : str, datetime or None, optional
-=======
-        stations can be found in the 02_knmi_observations notebook inside the
-        examples directory on github:
-            https://github.com/ArtesiaWater/hydropandas
-
-        Parameters
-        ----------
-        stn : int or str
-            measurement station e.g. 829.
-        stn_type : str, optional
-            type of measurements station. Can be 'meteo' or 'precipitation'.
-            Default is 'meteo'.
-        meteo_var : None
-            not used.
-        **kwargs:
-            startdate : str, datetime or None, optional
-                start date of observations. The default is None.
-            enddate : str, datetime or None, optional
-                end date of observations. The default is None.
-            fill_missing_obs : bool, optional
-                if True nan values in time series are filled with nearby time series.
-                The default is True.
-            interval : str, optional
-                desired time interval for observations. The default is 'daily'.
-            inseason : boolean, optional
-                flag to obtain inseason data. The default is False
-            use_api : bool, optional
-                if True the api is used to obtain the data, API documentation is here:
-                    https://www.knmi.nl/kennis-en-datacentrum/achtergrond/data-ophalen-vanuit-een-script
-                if False a text file is downloaded into a temporary directory and
-                the data is read from there. Default is True since the api is
-                back online (July 2021).
-            raise_exceptions : bool, optional
-                if True you get errors when no data is returned. The default is False.
-
-        Returns
-        -------
-        PrecipitationObs object with a precipitation time series and attributes
-        """
-        if stn_type == "meteo":
-            meteo_var = "RH"
-            kwargs.pop("meteo_var", None)
-        elif stn_type == "precipitation":
-            meteo_var = "RD"
-            kwargs.pop("meteo_var", None)
-        else:
-            raise ValueError(f"invalid measurement station type -> {stn_type}")
-
-        return super().from_knmi(stn, meteo_var=meteo_var, **kwargs)
-
-    @classmethod
-    def from_knmi_nearest_xy(cls, xy, stn_type="meteo", **kwargs):
-        """Get a PrecipitationObs object with precipitation measurements from
-        the meteo or precipitation station closest to the given (x,y)
-        coordinates.
-
-        Parameters
-        ----------
-        xy : list. tuple or numpy array of ints or floats
-            xy coordinates. e.g. [10.1,25.05]
-        stn_type : str, optional
-            type of measurements station. Can be 'meteo' or 'precipitation'.
-            Default is 'meteo'.
-        **kwargs:
-            startdate : str, datetime or None, optional
-                start date of observations. The default is None.
-            enddate : str, datetime or None, optional
-                end date of observations. The default is None.
-            fill_missing_obs : bool
-                if True missing observations are filled with values of next closest
-                KNMI station
-            interval : str, optional
-                desired time interval for observations. The default is 'daily'.
-            inseason : boolean, optional
-                flag to obtain inseason data. The default is False
-            use_api : bool, optional
-                if True the api is used to obtain the data, API documentation is here:
-                    https://www.knmi.nl/kennis-en-datacentrum/achtergrond/data-ophalen-vanuit-een-script
-                if False a text file is downloaded into a temporary directory and
-                the data is read from there. Default is True since the api is
-                back online (July 2021).
-            raise_exceptions : bool, optional
-                if True you get errors when no data is returned. The default is False.
-
-        Returns
-        -------
-        PrecipitationObs object with a precipitation time series and attributes
-        """
-        if stn_type == "meteo":
-            meteo_var = "RH"
-        elif stn_type == "precipitation":
-            meteo_var = "RD"
-        else:
-            raise ValueError(f"invalid measurement station type -> {stn_type}")
-
-        return super().from_knmi_nearest_xy(xy, meteo_var=meteo_var, **kwargs)
-
-    @classmethod
-    def from_obs(cls, obs, stn_type="meteo", **kwargs):
-        """Get a PrecipitationObs object with precipitation measurements from the
-        the meteo or precipitation station closest to the given observation.
-        Uses the x and y coordinates of the observation to obtain the nearest
-        KNMI precipitation time series. Uses the start- and enddate of the
-        observation as start- and enddate of the time series (unless startdate
-        and enddate are specified explicitly).
-
-        Parameters
-        ----------
-        obs : hydropandas.Obs
-            Observation object.
-        stn_type : str, optional
-            type of measurements station. Can be 'meteo' or 'precipitation'.
-            Default is 'meteo'.
-        **kwargs
-            startdate : str, datetime or None, optional
-                start date of observations. The default is None.
-            enddate : str, datetime or None, optional
-                end date of observations. The default is None.
-            fill_missing_obs : bool
-                if True missing observations are filled with values of next closest
-                KNMI station
-            interval : str, optional
-                desired time interval for observations. The default is 'daily'.
-            inseason : boolean, optional
-                flag to obtain inseason data. The default is False
-            use_api : bool, optional
-                if True the api is used to obtain the data, API documentation is here:
-                    https://www.knmi.nl/kennis-en-datacentrum/achtergrond/data-ophalen-vanuit-een-script
-                if False a text file is downloaded into a temporary directory and
-                the data is read from there. Default is True since the api is
-                back online (July 2021).
-            raise_exceptions : bool, optional
-                if True you get errors when no data is returned. The default is False.
-
-        Returns
-        -------
-        PrecipitationObs object with a precipitation time series and attributes
-        """
-
-        if stn_type == "meteo":
-            meteo_var = "RH"
-        elif stn_type == "precipitation":
-            meteo_var = "RD"
-        else:
-            raise ValueError(f"invalid measurement station type -> {stn_type}")
-
-        return super().from_obs(obs, meteo_var=meteo_var, **kwargs)
-
-    @classmethod
-    def from_knmi_file(cls, path, startdate=None, enddate=None):
-        """Get a PrecipitationObs timeseries from the KNMI meteo data.
-
-        Parameters
-        ----------
-        path : str
-            full path of a knmi .txt file
-        startdate : str, datetime or None, optional
->>>>>>> 28f412a7
             start date of observations. The default is None.
         end : str, datetime or None, optional
             end date of observations. The default is None.
@@ -1575,7 +1228,6 @@
         PrecipitationObs object with a precipitation time series and attributes
         """
 
-<<<<<<< HEAD
         assert meteo_var in [
             "RD",
             "RH",
@@ -1594,22 +1246,6 @@
             raise_exceptions=raise_exceptions,
             startdate=startdate,
             enddate=enddate,
-=======
-        if not path.endswith(".txt"):
-            path += ".txt"
-
-        knmi_df, meta = knmi.read_knmi_timeseries_file(path, "RD", startdate, enddate)
-
-        return cls(
-            knmi_df,
-            meta=meta,
-            station=meta["station"],
-            x=meta["x"],
-            y=meta["y"],
-            name=meta["name"],
-            source=meta["source"],
-            unit=meta["unit"],
-            meteo_var="RD",
         )
 
     @classmethod
@@ -1664,5 +1300,4 @@
         """
         return super().from_wow_nearest_xy(
             xy, meteo_var="rain_rate", startdate=startdate, enddate=enddate
->>>>>>> 28f412a7
         )