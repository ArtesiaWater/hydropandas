--- conflicted
+++ resolved
@@ -223,15 +223,10 @@
             "function 'merge_observation' not thoroughly tested, please be carefull!"
         )
 
-<<<<<<< HEAD
         if overlap not in ["error", "use_left", "use_right"]:
             raise ValueError(
                 "invalid value for overlap, choose between error, use_left and use_right"
             )
-=======
-        if overlap not in ['error','use_left', 'use_right']:
-            raise ValueError('invalid value for overlap, choose between error, use_left and use_right')
->>>>>>> 5f9ec176
 
         # check observation type
         if type(self) != type(o):
