"""module with ObsCollection class for a collection of observations.

The ObsCollection class is a subclass of a pandas DataFrame with
additional attributes and methods.

More information about subclassing pandas DataFrames can be found here:
http://pandas.pydata.org/pandas-docs/stable/development/extending.html#extending-subclassing-pandas
"""

import logging
import numbers
from typing import List, Optional

import numpy as np
import pandas as pd

from . import observation as obs
from . import util

logger = logging.getLogger(__name__)


def read_bro(
    extent=None,
    bro_id=None,
    name="",
    tmin=None,
    tmax=None,
    only_metadata=False,
    keep_all_obs=False,
    epsg=28992,
    ignore_max_obs=False,
):
    """get all the observations within an extent or within a
    groundwatermonitoring net.


    Parameters
    ----------
    extent : list, tuple, numpy-array or None, optional
        get groundwater monitoring wells within this extent
        [xmin, xmax, ymin, ymax]
    bro_id : str or None, optional
        starts with 'GMN'.
    name : str, optional
        name of the observation collection
    tmin : str or None, optional
        start time of observations. The default is None.
    tmax : str or None, optional
        end time of observations. The default is None.
    only_metadata : bool, optional
        if True download only metadata, significantly faster. The default
        is False.
    keep_all_obs : boolean, optional
        add all observation points to the collection, even without
        measurements
    epsg : int, optional
        epsg code of the extent. The default is 28992 (RD).
    ignore_max_obs : bool, optional
        by default you get a prompt if you want to download over a 1000
        observations at once. if ignore_max_obs is True you won't get the
        prompt. The default is False

    Returns
    -------
    ObsCollection
        ObsCollection DataFrame with the 'obs' column

    """

    oc = ObsCollection.from_bro(
        extent=extent,
        bro_id=bro_id,
        name=name,
        tmin=tmin,
        tmax=tmax,
        only_metadata=only_metadata,
        keep_all_obs=keep_all_obs,
        epsg=epsg,
        ignore_max_obs=ignore_max_obs,
    )

    return oc


def read_dino(
    dirname=None,
    ObsClass=obs.GroundwaterObs,
    subdir="Grondwaterstanden_Put",
    suffix="1.csv",
    unpackdir=None,
    force_unpack=False,
    preserve_datetime=False,
    keep_all_obs=True,
    name=None,
    **kwargs,
):
    """Read dino observations within an extent from the server or from a
    directory with downloaded files.

    Parameters
    ----------
    dirname : str, optional
        directory name, can be a .zip file or the parent directory
        of subdir
    ObsClass : type
        class of the observations, so far only GroundwaterObs is supported
    subdir : str
        subdirectory of dirname with data files
    suffix : str
        suffix of files in subdir that will be read
    unpackdir : str
        destination directory of the unzipped file
    force_unpack : boolean, optional
        force unpack if dst already exists
    preserve_datetime : boolean, optional
        use date of the zipfile for the destination file
    keep_all_obs : boolean, optional
        add all observation points to the collection, even the points
        without measurements or metadata
    name : str, optional
        the name of the observation collection
    kwargs:
        kwargs are passed to the hydropandas.io.dino.download_dino_within_extent() or
        the hydropandas.io.dino.read_dino_dir() function

    Returns
    -------
    ObsCollection
        collection of multiple point observations
    """

    oc = ObsCollection.from_dino(
        dirname=dirname,
        ObsClass=ObsClass,
        subdir=subdir,
        suffix=suffix,
        unpackdir=unpackdir,
        force_unpack=force_unpack,
        preserve_datetime=preserve_datetime,
        keep_all_obs=keep_all_obs,
        name=name,
        **kwargs,
    )

    return oc


def read_fews(
    file_or_dir=None,
    xmlstring=None,
    ObsClass=obs.GroundwaterObs,
    name="fews",
    translate_dic=None,
    filterdict=None,
    locations=None,
    remove_nan=True,
    low_memory=True,
    unpackdir=None,
    force_unpack=False,
    preserve_datetime=False,
    **kwargs,
):
    """Read one or several FEWS PI-XML files.

    Parameters
    ----------
    file_or_dir :  str
        zip, xml or directory with zips or xml files to read
    xmlstring : str or None
        string with xml data, only used if file_or_dir is None. Default is
        None
    ObsClass : type
        class of the observations, e.g. GroundwaterObs or WaterlvlObs
    name : str, optional
        name of the observation collection, 'fews' by default
    translate_dic : dic or None, optional
        translate names from fews. If None this default dictionary is used:
        {'locationId': 'locatie'}.
    filterdict : dict, optional
        dictionary with tag name to apply filter to as keys, and list of
        accepted names as dictionary values to keep in final result,
        i.e. {"locationId": ["B001", "B002"]}
    locations : list of str, optional
        list of locationId's to read from XML file, others are skipped.
        If None (default) all locations are read. Only supported by
        low_memory=True method!
    low_memory : bool, optional
        whether to use xml-parsing method with lower memory footprint,
        default is True
    remove_nan : boolean, optional
        remove nan values from measurements, flag information about the
        nan values is also lost, only used if low_memory=False
    unpackdir : str
        destination directory to unzip file if fname is a .zip
    force_unpack : boolean, optional
        force unpack if dst already exists
    preserve_datetime : boolean, optional
        whether to preserve datetime from zip archive

    Returns
    -------
    ObsCollection
        collection of multiple point observations
    """

    oc = ObsCollection.from_fews_xml(
        file_or_dir=file_or_dir,
        xmlstring=xmlstring,
        ObsClass=ObsClass,
        name=name,
        translate_dic=translate_dic,
        filterdict=filterdict,
        locations=locations,
        remove_nan=remove_nan,
        low_memory=low_memory,
        unpackdir=unpackdir,
        force_unpack=force_unpack,
        preserve_datetime=preserve_datetime,
        **kwargs,
    )

    return oc


def read_imod(
    obs_collection,
    ml,
    runfile,
    mtime,
    model_ws,
    modelname="",
    nlay=None,
    exclude_layers=0,
):
    """Read imod model results at point locations.

    Parameters
    ----------
    obs_collection : ObsCollection
        collection of observations at which points imod results will be read
    ml : flopy.modflow.mf.model
        modflow model
    runfile : Runfile
        imod runfile object
    mtime : list of datetimes
        datetimes corresponding to the model periods
    model_ws : str
        model workspace with imod model
    nlay : int, optional
        number of layers if None the number of layers from ml is used.
    modelname : str
        modelname
    exclude_layers : int
        exclude modellayers from being read from imod

    Returns
    -------
    ObsCollection
        collection of multiple point observations
    """

    oc = ObsCollection.from_imod(
        obs_collection=obs_collection,
        ml=ml,
        runfile=runfile,
        mtime=mtime,
        model_ws=model_ws,
        modelname=modelname,
        nlay=nlay,
        exclude_layers=exclude_layers,
    )

    return oc


def read_knmi(
    locations=None,
    stns=None,
    xy=None,
    meteo_vars=("RH",),
    name="",
    starts=None,
    ends=None,
    ObsClasses=None,
    **kwargs,
):
    """Get knmi observations from a list of locations or a list of
    stations.

    Parameters
    ----------
    locations : pandas DataFrame or None
        dataframe with columns 'x' and 'y' as coordinates. The
        default is None
    stns : list of str or None
        list of knmi stations. The default is None
    xy : list or numpy array, optional
        xy coordinates of the locations. e.g. [[10,25], [5,25]]
    meteo_vars : list or tuple of str
        meteo variables e.g. ["RH", "EV24"]. The default is ("RH").
        See list of all possible variables below
    name : str, optional
        name of the obscollection. The default is ''
    starts : None, str, datetime or list, optional
        start date of observations per meteo variable. The start date is
        included in the time series.
        If start is None the start date will be January 1st of the
        previous year.
        If start is str it will be converted to datetime.
        If start is a list it should be the same length as meteo_vars and
        the start time for each variable. The default is None
    ends : list of str, datetime or None
        end date of observations per meteo variable. The end date is
        included in the time series.
        If end is None the start date will be January 1st of the
        previous year.
        If end is a str it will be converted to datetime.
        If end is a list it should be the same length as meteo_vars and
        the end time for each meteo variable. The default is None
    ObsClasses : list of type or None
        class of the observations, can be PrecipitationObs, EvaporationObs
        or MeteoObs. If None the type of observations is derived from the
        meteo_vars.
    **kwargs :
        kwargs are passed to the hydropandas.io.knmi.get_knmi_obslist function

    List of possible variables:
        neerslagstations:
        RD    = de 24-uurs neerslagsom, gemeten van 0800 utc op de
        voorafgaande dag tot 0800 utc op de vermelde datum meteostations:
        DDVEC = Vectorgemiddelde windrichting in graden (360=noord,
        90=oost, 180=zuid, 270=west, 0=windstil/variabel). Zie
        http://www.knmi.nl/kennis-en-datacentrum/achtergrond/klimatologische-brochures-en-boeken
        / Vector mean wind direction in degrees (360=north, 90=east,
        180=south, 270=west, 0=calm/variable)
        FHVEC = Vectorgemiddelde windsnelheid (in 0.1 m/s). Zie
        http://www.knmi.nl/kennis-en-datacentrum/achtergrond/klimatologische-brochures-en-boeken
        / Vector mean windspeed (in 0.1 m/s)
        FG    = Etmaalgemiddelde windsnelheid (in 0.1 m/s) / Daily mean
        windspeed (in 0.1 m/s)
        FHX   = Hoogste uurgemiddelde windsnelheid (in 0.1 m/s) / Maximum
        hourly mean windspeed (in 0.1 m/s)
        FHXH  = Uurvak waarin FHX is gemeten / Hourly division in which
        FHX was measured
        FHN   = Laagste uurgemiddelde windsnelheid (in 0.1 m/s) / Minimum
        hourly mean windspeed (in 0.1 m/s)
        FHNH  = Uurvak waarin FHN is gemeten / Hourly division in which
        FHN was measured
        FXX   = Hoogste windstoot (in 0.1 m/s) / Maximum wind gust (in
        0.1 m/s)
        FXXH  = Uurvak waarin FXX is gemeten / Hourly division in which
        FXX was measured
        TG    = Etmaalgemiddelde temperatuur (in 0.1 graden Celsius) /
        Daily mean temperature in (0.1 degrees Celsius)
        TN    = Minimum temperatuur (in 0.1 graden Celsius) / Minimum
        temperature (in 0.1 degrees Celsius)
        TNH   = Uurvak waarin TN is gemeten / Hourly division in which TN
        was measured
        TX    = Maximum temperatuur (in 0.1 graden Celsius) / Maximum
        temperature (in 0.1 degrees Celsius)
        TXH   = Uurvak waarin TX is gemeten / Hourly division in which TX
        was measured
        T10N  = Minimum temperatuur op 10 cm hoogte (in 0.1 graden
        Celsius) / Minimum temperature at 10 cm above surface (in 0.1
        degrees Celsius)
        T10NH = 6-uurs tijdvak waarin T10N is gemeten / 6-hourly division
        in which T10N was measured; 6=0-6 UT, 12=6-12 UT, 18=12-18 UT,
        24=18-24 UT
        SQ    = Zonneschijnduur (in 0.1 uur) berekend uit de globale
        straling (-1 voor <0.05 uur) / Sunshine duration (in 0.1 hour)
        calculated from global radiation (-1 for <0.05 hour)
        SP    = Percentage van de langst mogelijke zonneschijnduur /
        Percentage of maximum potential sunshine duration
        Q     = Globale straling (in J/cm2) / Global radiation (in J/cm2)
        DR    = Duur van de neerslag (in 0.1 uur) / Precipitation duration
        (in 0.1 hour)
        RH    = Etmaalsom van de neerslag (in 0.1 mm) (-1 voor <0.05 mm) /
        Daily precipitation amount (in 0.1 mm) (-1 for <0.05 mm)
        RHX   = Hoogste uursom van de neerslag (in 0.1 mm) (-1 voor <0.05
        mm) / Maximum hourly precipitation amount (in 0.1 mm) (-1 for
        <0.05 mm)
        RHXH  = Uurvak waarin RHX is gemeten / Hourly division in which
        RHX was measured
        PG    = Etmaalgemiddelde luchtdruk herleid tot zeeniveau (in 0.1
        hPa) berekend uit 24 uurwaarden / Daily mean sea level pressure
        (in 0.1 hPa) calculated from 24 hourly values
        PX    = Hoogste uurwaarde van de luchtdruk herleid tot zeeniveau
        (in 0.1 hPa) / Maximum hourly sea level pressure (in 0.1 hPa)
        PXH   = Uurvak waarin PX is gemeten / Hourly division in which PX
        was measured
        PN    = Laagste uurwaarde van de luchtdruk herleid tot zeeniveau
        (in 0.1 hPa) / Minimum hourly sea level pressure (in 0.1 hPa)
        PNH   = Uurvak waarin PN is gemeten / Hourly division in which PN
        was measured
        P     = Luchtdruk (in 0.1 hPa) herleid tot zeeniveau, op het moment
        van meten / Air pressure (in 0.1 hPa) reduced to mean sea level, at
        the time of observation
        VVN   = Minimum opgetreden zicht / Minimum visibility; 0: <100 m,
        1:100-200 m, 2:200-300 m,..., 49:4900-5000 m, 50:5-6 km,
        56:6-7 km, 57:7-8 km,..., 79:29-30 km, 80:30-35 km, 81:35-40 km,
        ..., 89: >70 km)
        VVNH  = Uurvak waarin VVN is gemeten / Hourly division in which
        VVN was measured
        VVX   = Maximum opgetreden zicht / Maximum visibility; 0: <100 m,
        1:100-200 m, 2:200-300 m,..., 49:4900-5000 m, 50:5-6 km,
        56:6-7 km, 57:7-8 km,..., 79:29-30 km, 80:30-35 km, 81:35-40 km,
        ..., 89: >70 km)
        VVXH  = Uurvak waarin VVX is gemeten / Hourly division in which
        VVX was measured
        NG    = Etmaalgemiddelde bewolking (bedekkingsgraad van de
        bovenlucht in achtsten, 9=bovenlucht onzichtbaar) / Mean daily
        cloud cover (in octants, 9=sky invisible)
        UG    = Etmaalgemiddelde relatieve vochtigheid (in procenten) /
        Daily mean relative atmospheric humidity (in percents)
        UX    = Maximale relatieve vochtigheid (in procenten) / Maximum
        relative atmospheric humidity (in percents)
        UXH   = Uurvak waarin UX is gemeten / Hourly division in which UX
        was measured
        UN    = Minimale relatieve vochtigheid (in procenten) / Minimum
        relative atmospheric humidity (in percents)
        UNH   = Uurvak waarin UN is gemeten / Hourly division in which UN
        was measured
        EV24  = Referentiegewasverdamping (Makkink) (in 0.1 mm) /
        Potential evapotranspiration (Makkink) (in 0.1 mm)

    Returns
    -------
    ObsCollection
        collection of multiple point observations
    """

    oc = ObsCollection.from_knmi(
        locations=locations,
        stns=stns,
        xy=xy,
        meteo_vars=meteo_vars,
        name=name,
        starts=starts,
        ends=ends,
        ObsClasses=ObsClasses,
        **kwargs,
    )

    return oc


def read_menyanthes(
    fname, name="", ObsClass=obs.Obs, load_oseries=True, load_stresses=True
):
    """read a Menyanthes file

    Parameters
    ----------
    fname : str
        full path of the .men file.
    name : str, optional
        name of the observation collection. The default is "".
    ObsClass : type, optional
        class of the observations, e.g. GroundwaterObs. The default is
        obs.Obs.
    load_oseries : bool, optional
        if True the observations are read. The default is True.
    load_stresses : bool, optional
        if True the stresses are read. The default is True.

    Returns
    -------
    ObsCollection
        collection of multiple point observations
    """

    oc = ObsCollection.from_menyanthes(
        fname=fname,
        name=name,
        ObsClass=ObsClass,
        load_oseries=load_oseries,
        load_stresses=load_stresses,
    )

    return oc


def read_modflow(
    obs_collection,
    ml,
    hds_arr,
    mtime,
    modelname="",
    nlay=None,
    exclude_layers=None,
    method="linear",
):
    """Read modflow groundwater heads at locations in obs_collection.

    Parameters
    ----------
    obs_collection : ObsCollection
        locations of model observation
    ml : flopy.modflow.mf.model
        modflow model
    hds_arr : numpy array
        heads with shape (ntimesteps, nlayers, nrow, ncol)
    mtime : list of datetimes
        dates for each model timestep
    modelname : str, optional
        modelname
    nlay : int, optional
        number of layers if None the number of layers from ml is used.
    exclude_layers : list of int, optional
        exclude the observations in these model layers
    method : str, optional
        interpolation method, either 'linear' or 'nearest',
        default is linear

    Returns
    -------
    ObsCollection
        collection of multiple point observations
    """

    oc = ObsCollection.from_modflow(
        obs_collection=obs_collection,
        ml=ml,
        hds_arr=hds_arr,
        mtime=mtime,
        modelname=modelname,
        nlay=nlay,
        exclude_layers=exclude_layers,
        method=method,
    )

    return oc


def read_waterinfo(
    file_or_dir, name="", ObsClass=obs.WaterlvlObs, progressbar=True, **kwargs
):
    """Read waterinfo file or directory.

    Parameters
    ----------
    file_or_dir : str
        path to file or directory. Files can be .csv or .zip
    name : str, optional
        name of the collection, by default ""
    ObsClass : Obs, optional
        type of Obs to read data as, by default obs.WaterlvlObs
    progressbar : bool, optional
        show progressbar, by default True

    Returns
    -------
    ObsCollection
        ObsCollection containing data
    """
    oc = ObsCollection.from_waterinfo(
        file_or_dir=file_or_dir,
        name=name,
        ObsClass=ObsClass,
        progressbar=progressbar,
        **kwargs,
    )

    return oc


def read_wiski(
    dirname,
    ObsClass=obs.GroundwaterObs,
    suffix=".csv",
    unpackdir=None,
    force_unpack=False,
    preserve_datetime=False,
    keep_all_obs=True,
    **kwargs,
):
    """

    Parameters
    ----------
    dirname : str
        path of the zipfile with wiski data.
    ObsClass : type, optional
        type of Obs. The default is obs.GroundwaterObs.
    suffix : str, optional
        extension of filenames to read. The default is ".csv".
    unpackdir : str or None, optional
        directory to unpack zipped directory. The default is None.
    force_unpack : bool, optional
        force unzip, by default False.
    preserve_datetime : bool, optional
        preserve datetime of unzipped files, by default False
        (useful for checking whether data has changed)
    keep_all_obs : bool, optional
        If True keep all observations even those without metadata. The default
        is True.
    **kwargs

    Returns
    -------
    ObsCollection
        ObsCollection containing observation data
    """

    oc = ObsCollection.from_wiski(
        dirname=dirname,
        ObsClass=ObsClass,
        suffix=suffix,
        unpackdir=unpackdir,
        force_unpack=force_unpack,
        preserve_datetime=preserve_datetime,
        keep_all_obs=keep_all_obs,
        **kwargs,
    )

    return oc


class ObsCollection(pd.DataFrame):
    """class for a collection of point observations.

    An ObsCollection object is a subclass of a pandas.DataFrame and allows for
    additional attributes and methods. Additional attributes are
    defined in the '_metadata' attribute.

    Parameters
    ----------
    name : str
        name of the observation collection
    meta : dic
        metadata of the observation collection
    """

    # temporary properties
    _internal_names = pd.DataFrame._internal_names + ["none"]
    _internal_names_set = set(_internal_names)

    # normal properties
    _metadata = [
        "name",
        "meta",
    ]

    def __init__(self, *args, **kwargs):
        """constructor of the ObsCollection.

        *args must be input for the pandas.DataFrame constructor,
        **kwargs can be one of the attributes listed in _metadata or
        keyword arguments for the constructor of a pandas.DataFrame.
        """
        self.name = kwargs.pop("name", "")
        self.meta = kwargs.pop("meta", {})

        super(ObsCollection, self).__init__(*args, **kwargs)

    @property
    def _constructor(self):
        return ObsCollection

    def _infer_otype(self):
        """Infer observation type from the obs column.

        Parameters
        ----------

        Returns
        -------
        otype, otypes
            type or list of types of the observation objects
        """
        otypes = self.obs.apply(lambda x: type(x)).unique()
        if otypes.shape[0] == 1:
            logger.debug("inferred observation type: {}".format(otypes[0]))
            return otypes[0]
        elif otypes.shape[0] > 1:
            logger.debug("inferred multiple otypes, types: {}".format(otypes))
            return otypes
        else:
            raise TypeError("could not infer observation type")

    def _set_metadata_value(self, iname, att_name, value, add_to_meta=False):
        """Set a value on three different levels at once:
            1. the value in an ObsCollection DataFrame
            2. the attribute of the observation
            3. the value in the meta dictionary of an observation (optional)

        Parameters
        ----------
        iname : str, int, float, ...
            observation name. Must be same type as self.index.
            e.g. B52D0111_3
        att_name : str, int, float, ...
            name of the column in self.columns and attribute
            of the observation. e.g. 'x'
        value : str, int, float, ...
            value of the the att_name. e.g. 116234
        add_to_meta : bool, optional
            if True the att_name, value pair is added to the meta dictionary
            of an observation. The default is False.

        Raises
        ------
        ValueError
            if the iname is not in self.index the value cannot be set.

        Returns
        -------
        None.

        """
        if iname not in self.index:
            raise ValueError(f"{iname}  not in index")

        o = self.loc[iname, "obs"]
        if att_name in o._metadata:
            setattr(o, att_name, value)
            logger.debug(f"set attribute {att_name} of {iname} to {value}")

        if att_name == "name":
            # name is the index of the ObsCollection dataframe
            self.rename(index={iname: value}, inplace=True)
        else:
            self.loc[iname, att_name] = value
        logger.debug(f"set {iname}, {att_name} to {value} in obscollection")

        if add_to_meta:
            o.meta.update({att_name: value})
            logger.debug(
                f"add {att_name} of {iname} with value {value} to meta")

    def _is_consistent(self, check_individual_obs=True):
        """check if an observation collection is consistent. An observation
        collection is consistent if:
            1. all observations have a unique name
            2. there are no nan values in the obs column
            3. (optional) the metadata of each observation has the same type
            and value as the corresponding row in the observation collection
            dataframe. Only checked if check_individual_obs is True.


        Parameters
        ----------
        check_individual_obs : bool, optional
            If True the third condition in the list above is checked. The
            default is True.

        Returns
        -------
        bool
            True -> consistent
            False -> inconsistent.

        """
        # check unique index
        if not self.index.is_unique:
            logger.warning(
                f"index of observation collection -> {self.name} not unique")
            return False

        # check nan values in observations
        if self.obs.isna().any():
            logger.warning(
                f"missing observation object in collection -> {self.name} ")
            return False

        # check oc data with individual object attributes
        if check_individual_obs:
            for o in self.obs.values:
                for att in o._metadata:
                    if att not in ["name", "meta"]:
                        v1 = self.loc[o.name, att]
                        v2 = getattr(o, att)
                        # check if values are equal
                        try:
                            if v1 != v2:
                                # check if both are nan
                                if isinstance(v1, numbers.Number) and isinstance(
                                    v2, numbers.Number
                                ):
                                    if np.isnan(v1) and np.isnan(v2):
                                        continue

                                # otherwise return Nan
                                logger.warning(
                                    f"observation collection -> {self.name} not"
                                    f"consistent with observation -> {o.name}"
                                    f"{att} value"
                                )
                                return False
                        except TypeError:
                            logger.warning(
                                f"observation collection -> {self.name} not"
                                f"consistent with observation -> {o.name} {att}"
                                "value"
                            )
                            return False
                    elif att == "name":
                        if o.name not in self.index:
                            logger.warning(
                                f"observation collection -> {self.name} not"
                                f"consistent with observation -> {o.name} name"
                            )
                            return False

        return True

    def add_observation(self, o, check_consistency=True, **kwargs):
        """add an observation to an existing observation collection. If the
        observation exists the two observations are merged.

        Parameters
        ----------
        o : hpd.observation.Obs
            Observation object.
        check_consistency : bool, optional
            If True the consistency of the collection is first checked. The
            default is True.
        **kwargs passed to Obs.merge_observation:
            merge_metadata : bool, optional
                If True and observations are merged the metadata of the two
                objects are merged. If there are any differences the overlap
                parameter is used to determine which metadata is used. If
                merge_metadata is False, the metadata of the original
                observation is always used for the merged observation. The
                default is True.
            overlap : str, optional
                How to deal with overlapping timeseries with different values.
                Options are:
                - error : Raise a ValueError
                - use_left : use the overlapping part from the existing
                observations
                - use_right : use the overlapping part from the new observation
                Default is 'error'.

        Raises
        ------
        RuntimeError
            when the observation collection is inconsistent.
        TypeError
            when the observation type is wrong.

        Returns
        -------
        None.

        """
        if check_consistency:
            if not self._is_consistent():
                raise RuntimeError("inconsistent observation collection")

        if not isinstance(o, obs.Obs):
            raise TypeError(
                "Observation should be of type hydropandas.observation.Obs")

        # add new observation to collection
        if o.name not in self.index:
            logger.info(f"adding {o.name} to collection")
            self.loc[o.name] = o.to_collection_dict()
        else:
            logger.info(
                f"observation name {o.name} already in collection, merging observations"
            )

            o1 = self.loc[o.name, "obs"]
            omerged = o1.merge_observation(o, **kwargs)

            # overwrite observation in collection
            self.loc[o.name] = omerged.to_collection_dict()

    def add_obs_collection(
        self, obs_collection, check_consistency=True, inplace=False, **kwargs
    ):
        """add one observation collection to another observation
        collection. See add_observation method for more details

        Parameters
        ----------
        obs_collection : hpd.ObsCollection
            ObsCollection object.
        check_consistency : bool, optional
            If True the consistency of both collections is first checked. The
            default is True.
        inplace : bool, optional
            If True, modifies the ObsCollection in place (do not create a new
            object). The default is False.
        **kwargs passed to Obs.merge_observation:
            merge_metadata : bool, optional
                If True and observations are merged the metadata of the two
                objects are merged. If there are any differences the overlap
                parameter is used to determine which metadata is used. If
                merge_metadata is False, the metadata of the original
                observation is always used for the merged observation. The
                default is True.
            overlap : str, optional
                How to deal with overlapping timeseries with different values.
                Options are:
                - error : Raise a ValueError
                - use_left : use the overlapping part from the existing
                observations
                - use_right : use the overlapping part from the new observation
                Default is 'error'.

        Raises
        ------
        RuntimeError
            when the observation collection is inconsistent.

        Returns
        -------
        ObsCollection or None
            merged ObsCollection if ``inplace=True``.

        """
        if check_consistency:
            if not self._is_consistent():
                raise RuntimeError(
                    f"inconsistent observation collection -> {self.name}"
                )

            if not obs_collection._is_consistent():
                raise RuntimeError(
                    f"inconsistent observation collection -> {obs_collection.name}"
                )

        if inplace:
            for o in obs_collection.obs.values:
                self.add_observation(o, check_consistency=False, **kwargs)

        else:
            oc = self.copy()
            for o in obs_collection.obs.values:
                oc.add_observation(o, check_consistency=False, **kwargs)

            return oc

    @classmethod
    def from_bro(
        cls,
        extent=None,
        bro_id=None,
        name="",
        tmin=None,
        tmax=None,
        only_metadata=False,
        keep_all_obs=True,
        epsg=28992,
        ignore_max_obs=False,
    ):
        """get all the observations within an extent or within a
        groundwatermonitoring net.


        Parameters
        ----------
        extent : list, tuple, numpy-array or None, optional
            get groundwater monitoring wells within this extent
            [xmin, xmax, ymin, ymax]
        bro_id : str or None, optional
            starts with 'GMN'.
        name : str, optional
            name of the observation collection
        tmin : str or None, optional
            start time of observations. The default is None.
        tmax : str or None, optional
            end time of observations. The default is None.
        only_metadata : bool, optional
            if True download only metadata, significantly faster. The default
            is False.
        keep_all_obs : boolean, optional
            add all observation points to the collection, even without
            measurements
        epsg : int, optional
            epsg code of the extent. The default is 28992 (RD).
        ignore_max_obs : bool, optional
            by default you get a prompt if you want to download over a 1000
            observations at once. if ignore_max_obs is True you won't get the
            prompt. The default is False

        Returns
        -------
        ObsCollection
            ObsCollection DataFrame with the 'obs' column

        """

        from .io.bro import get_obs_list_from_extent, get_obs_list_from_gmn

        if bro_id is None and (extent is not None):
            obs_list = get_obs_list_from_extent(
                extent,
                obs.GroundwaterObs,
                tmin=tmin,
                tmax=tmax,
                only_metadata=only_metadata,
                keep_all_obs=keep_all_obs,
                epsg=epsg,
                ignore_max_obs=ignore_max_obs,
            )
            meta = {}
        elif bro_id is not None:
            obs_list, meta = get_obs_list_from_gmn(
                bro_id,
                obs.GroundwaterObs,
                only_metadata=only_metadata,
                keep_all_obs=keep_all_obs,
            )
            name = meta.pop("name")
        else:
            raise ValueError("specify bro_id or extent")

        obs_df = util._obslist_to_frame(obs_list)

        return cls(obs_df, name=name, meta=meta)

    @classmethod
    def from_dataframe(cls, df, obs_list=None, ObsClass=obs.GroundwaterObs):
        """Create an observation collection from a DataFrame by adding a column
        with empty observations.

        Parameters
        ----------
        df : pandas DataFrame
            input dataframe. If this dataframe has a column named 'obs' the
            column is replaced with empty observation objects.
        obs_list : list of observation.Obs, optional
            list of observations. Default is None
        ObsClass : class, optional
            observation class used to create empty obs object, by
            default obs.GroundwaterObs

        Returns
        -------
        ObsCollection
            ObsCollection DataFrame with the 'obs' column
        """
        meta = {"type": obs.GroundwaterObs}
        if isinstance(df, pd.DataFrame):
            if obs_list is None:
                obs_list = [ObsClass() for i in range(len(df))]
            df["obs"] = obs_list
        else:
            raise TypeError(
                f"df should be type pandas.DataFrame not {type(df)}")

        return cls(df, meta=meta)

    @classmethod
    def from_dino(
        cls,
        dirname=None,
        ObsClass=obs.GroundwaterObs,
        subdir="Grondwaterstanden_Put",
        suffix="1.csv",
        unpackdir=None,
        force_unpack=False,
        preserve_datetime=False,
        keep_all_obs=True,
        name=None,
        **kwargs,
    ):
        """Read dino data within an extent from the server or from a directory
        with downloaded files.

        Parameters
        ----------
        dirname : str, optional
            directory name, can be a .zip file or the parent directory
            of subdir
        extent : list, tuple or numpy-array (user must specify extent or bbox)
            get dinodata online within this extent [xmin, xmax, ymin, ymax]
        bbox : list, tuple or numpy-array (user must specify extent or bbox)
            The bounding box, in RD-coordinates, for which you want to
            retrieve locations [xmin, ymin, xmax, ymax]
        locations : list of str, optional
            list of names with location and filter number, separated by
            'filtersep'
        ObsClass : type
            class of the observations, so far only GroundwaterObs is supported
        subdir : str
            subdirectory of dirname with data files
        suffix : str
            suffix of files in subdir that will be read
        unpackdir : str
            destination directory of the unzipped file
        force_unpack : boolean, optional
            force unpack if dst already exists
        preserve_datetime : boolean, optional
            use date of the zipfile for the destination file
        keep_all_obs : boolean, optional
            add all observation points to the collection, even the points
            without measurements or metadata
        name : str, optional
            the name of the observation collection
        kwargs:
            kwargs are passed to the hydropandas.io.dino.read_dino_dir() function

        Returns
        -------
        cls(obs_df) : ObsCollection
            collection of multiple point observations
        """
        from .io.dino import read_dino_dir

        # read dino directory
        if name is None:
            name = subdir

        meta = {
            "dirname": dirname,
            "type": ObsClass,
            "suffix": suffix,
            "unpackdir": unpackdir,
            "force_unpack": force_unpack,
            "preserve_datetime": preserve_datetime,
            "keep_all_obs": keep_all_obs,
        }

        obs_list = read_dino_dir(
            dirname,
            ObsClass,
            subdir,
            suffix,
            unpackdir,
            force_unpack,
            preserve_datetime,
            keep_all_obs,
            **kwargs,
        )

        obs_df = util._obslist_to_frame(obs_list)
        return cls(obs_df, name=name, meta=meta)

    @classmethod
    def from_artdino_dir(
        cls,
        dirname=None,
        ObsClass=obs.GroundwaterObs,
        subdir="csv",
        suffix=".csv",
        unpackdir=None,
        force_unpack=False,
        preserve_datetime=False,
        keep_all_obs=True,
        name=None,
        **kwargs,
    ):
        """Read a dino directory.

        Parameters
        ----------
        extent : list, optional
            get dinodata online within this extent [xmin, xmax, ymin, ymax]
        dirname : str, optional
            directory name, can be a .zip file or the parent directory of subdir
        ObsClass : type
            class of the observations, e.g. GroundwaterObs or WaterlvlObs
        subdir : str
            subdirectory of dirname with data files
        suffix : str
            suffix of files in subdir that will be read
        unpackdir : str
            destination directory of the unzipped file
        force_unpack : boolean, optional
            force unpack if dst already exists
        preserve_datetime : boolean, optional
            use date of the zipfile for the destination file
        keep_all_obs : boolean, optional
            add all observation points to the collection, even without data or
            metadata
        name : str, optional
            the name of the observation collection
        kwargs:
            kwargs are passed to the hydropandas.io.dino.read_dino_dir() function

        Returns
        -------
        cls(obs_df) : ObsCollection
            collection of multiple point observations
        """

        from .io.dino import read_artdino_dir

        if name is None:
            name = subdir

        meta = {
            "dirname": dirname,
            "type": ObsClass,
            "suffix": suffix,
            "unpackdir": unpackdir,
            "force_unpack": force_unpack,
            "preserve_datetime": preserve_datetime,
            "keep_all_obs": keep_all_obs,
        }

        obs_list = read_artdino_dir(
            dirname,
            ObsClass,
            subdir,
            suffix,
            unpackdir,
            force_unpack,
            preserve_datetime,
            keep_all_obs,
            **kwargs,
        )

        obs_df = util._obslist_to_frame(obs_list)

        return cls(obs_df, name=name, meta=meta)

    @classmethod
    def from_fews_xml(
        cls,
        file_or_dir=None,
        xmlstring=None,
        ObsClass=obs.GroundwaterObs,
        name="fews",
        translate_dic=None,
        filterdict=None,
        locations=None,
        remove_nan=True,
        low_memory=True,
        unpackdir=None,
        force_unpack=False,
        preserve_datetime=False,
        **kwargs,
    ):
        """Read one or several FEWS PI-XML files.

        Parameters
        ----------
        file_or_dir :  str
            zip, xml or directory with zips or xml files to read
        xmlstring : str or None
            string with xml data, only used if file_or_dir is None. Default is
            None
        ObsClass : type
            class of the observations, e.g. GroundwaterObs or WaterlvlObs
        name : str, optional
            name of the observation collection, 'fews' by default
        translate_dic : dic or None, optional
            translate names from fews. If None this default dictionary is used:
            {'locationId': 'locatie'}.
        filterdict : dict, optional
            dictionary with tag name to apply filter to as keys, and list of
            accepted names as dictionary values to keep in final result,
            i.e. {"locationId": ["B001", "B002"]}
        locations : list of str, optional
            list of locationId's to read from XML file, others are skipped.
            If None (default) all locations are read. Only supported by
            low_memory=True method!
        low_memory : bool, optional
            whether to use xml-parsing method with lower memory footprint,
            default is True
        remove_nan : boolean, optional
            remove nan values from measurements, flag information about the
            nan values is also lost, only used if low_memory=False
        unpackdir : str
            destination directory to unzip file if fname is a .zip
        force_unpack : boolean, optional
            force unpack if dst already exists
        preserve_datetime : boolean, optional
            whether to preserve datetime from zip archive

        Returns
        -------
        cls(obs_df) : ObsCollection
            collection of multiple point observations
        """
        from .io.fews import read_xml_filelist, read_xmlstring

        if translate_dic is None:
            translate_dic = {"locationId": "monitoring_well"}

        meta = {"type": ObsClass}

        if file_or_dir is not None:
            # get files
            dirname, unzip_fnames = util.get_files(
                file_or_dir,
                ext=".xml",
                unpackdir=unpackdir,
                force_unpack=force_unpack,
                preserve_datetime=preserve_datetime,
            )
            meta.update({"filename": dirname})

            obs_list = read_xml_filelist(
                unzip_fnames,
                ObsClass,
                directory=dirname,
                translate_dic=translate_dic,
                filterdict=filterdict,
                locations=locations,
                remove_nan=remove_nan,
                low_memory=low_memory,
                **kwargs,
            )

            obs_df = util._obslist_to_frame(obs_list)
            return cls(obs_df, name=name, meta=meta)

        elif (file_or_dir is None) and (xmlstring is not None):
            obs_list = read_xmlstring(
                xmlstring,
                ObsClass,
                translate_dic=translate_dic,
                filterdict=filterdict,
                locationIds=locations,
                low_memory=low_memory,
                remove_nan=remove_nan,
                **kwargs,
            )
            obs_df = util._obslist_to_frame(obs_list)
            return cls(obs_df, name=name, meta=meta)

        else:
            raise ValueError(
                "either specify variables file_or_dir or xmlstring")

    @classmethod
    def from_imod(
        cls,
        obs_collection,
        ml,
        runfile,
        mtime,
        model_ws,
        modelname="",
        nlay=None,
        exclude_layers=0,
    ):
        """Read imod model results at point locations.

        Parameters
        ----------
        obs_collection : ObsCollection
            collection of observations at which points imod results will be read
        ml : flopy.modflow.mf.model
            modflow model
        runfile : Runfile
            imod runfile object
        mtime : list of datetimes
            datetimes corresponding to the model periods
        model_ws : str
            model workspace with imod model
        nlay : int, optional
            number of layers if None the number of layers from ml is used.
        modelname : str
            modelname
        exclude_layers : int
            exclude modellayers from being read from imod
        """
        from .io.modflow import read_imod_results

        mo_list = read_imod_results(
            obs_collection,
            ml,
            runfile,
            mtime,
            model_ws,
            modelname=modelname,
            nlay=nlay,
            exclude_layers=exclude_layers,
        )
        obs_df = util._obslist_to_frame(mo_list)
        return cls(obs_df, name=modelname)

    @classmethod
    def from_knmi(
        cls,
        locations=None,
        stns=None,
        xy=None,
        meteo_vars=("RH",),
        name="",
        starts=None,
        ends=None,
        ObsClasses=None,
        **kwargs,
    ):
        """Get knmi observations from a list of locations or a list of
        stations.

        Parameters
        ----------
        locations : pandas DataFrame or None
            dataframe with columns 'x' and 'y' as coordinates. The
            default is None
        stns : list of str or None
            list of knmi stations. The default is None
        xy : list or numpy array, optional
            xy coordinates of the locations. e.g. [[10,25], [5,25]]
        meteo_vars : list or tuple of str
            meteo variables e.g. ["RH", "EV24"]. The default is ("RH").
            See list of all possible variables below
        name : str, optional
            name of the obscollection. The default is ''
        starts : None, str, datetime or list, optional
            start date of observations per meteo variable. The start date is
            included in the time series.
            If start is None the start date will be January 1st of the
            previous year.
            If start is str it will be converted to datetime.
            If start is a list it should be the same length as meteo_vars and
            the start time for each variable. The default is None
        ends : list of str, datetime or None
            end date of observations per meteo variable. The end date is
            included in the time series.
            If end is None the start date will be January 1st of the
            previous year.
            If end is a str it will be converted to datetime.
            If end is a list it should be the same length as meteo_vars and
            the end time for each meteo variable. The default is None
        ObsClasses : list of type or None
            class of the observations, can be PrecipitationObs, EvaporationObs
            or MeteoObs. If None the type of observations is derived from the
            meteo_vars.
        **kwargs :
            kwargs are passed to the `hydropandas.io.knmi.get_knmi_obslist` function

        List of possible variables:
            neerslagstations:
            RD    = de 24-uurs neerslagsom, gemeten van 0800 utc op de
            voorafgaande dag tot 0800 utc op de vermelde datum meteostations:
            DDVEC = Vectorgemiddelde windrichting in graden (360=noord,
            90=oost, 180=zuid, 270=west, 0=windstil/variabel). Zie
            http://www.knmi.nl/kennis-en-datacentrum/achtergrond/klimatologische-brochures-en-boeken
            / Vector mean wind direction in degrees (360=north, 90=east,
            180=south, 270=west, 0=calm/variable)
            FHVEC = Vectorgemiddelde windsnelheid (in 0.1 m/s). Zie
            http://www.knmi.nl/kennis-en-datacentrum/achtergrond/klimatologische-brochures-en-boeken
            / Vector mean windspeed (in 0.1 m/s)
            FG    = Etmaalgemiddelde windsnelheid (in 0.1 m/s) / Daily mean
            windspeed (in 0.1 m/s)
            FHX   = Hoogste uurgemiddelde windsnelheid (in 0.1 m/s) / Maximum
            hourly mean windspeed (in 0.1 m/s)
            FHXH  = Uurvak waarin FHX is gemeten / Hourly division in which
            FHX was measured
            FHN   = Laagste uurgemiddelde windsnelheid (in 0.1 m/s) / Minimum
            hourly mean windspeed (in 0.1 m/s)
            FHNH  = Uurvak waarin FHN is gemeten / Hourly division in which
            FHN was measured
            FXX   = Hoogste windstoot (in 0.1 m/s) / Maximum wind gust (in
            0.1 m/s)
            FXXH  = Uurvak waarin FXX is gemeten / Hourly division in which
            FXX was measured
            TG    = Etmaalgemiddelde temperatuur (in 0.1 graden Celsius) /
            Daily mean temperature in (0.1 degrees Celsius)
            TN    = Minimum temperatuur (in 0.1 graden Celsius) / Minimum
            temperature (in 0.1 degrees Celsius)
            TNH   = Uurvak waarin TN is gemeten / Hourly division in which TN
            was measured
            TX    = Maximum temperatuur (in 0.1 graden Celsius) / Maximum
            temperature (in 0.1 degrees Celsius)
            TXH   = Uurvak waarin TX is gemeten / Hourly division in which TX
            was measured
            T10N  = Minimum temperatuur op 10 cm hoogte (in 0.1 graden
            Celsius) / Minimum temperature at 10 cm above surface (in 0.1
            degrees Celsius)
            T10NH = 6-uurs tijdvak waarin T10N is gemeten / 6-hourly division
            in which T10N was measured; 6=0-6 UT, 12=6-12 UT, 18=12-18 UT,
            24=18-24 UT
            SQ    = Zonneschijnduur (in 0.1 uur) berekend uit de globale
            straling (-1 voor <0.05 uur) / Sunshine duration (in 0.1 hour)
            calculated from global radiation (-1 for <0.05 hour)
            SP    = Percentage van de langst mogelijke zonneschijnduur /
            Percentage of maximum potential sunshine duration
            Q     = Globale straling (in J/cm2) / Global radiation (in J/cm2)
            DR    = Duur van de neerslag (in 0.1 uur) / Precipitation duration
            (in 0.1 hour)
            RH    = Etmaalsom van de neerslag (in 0.1 mm) (-1 voor <0.05 mm) /
            Daily precipitation amount (in 0.1 mm) (-1 for <0.05 mm)
            RHX   = Hoogste uursom van de neerslag (in 0.1 mm) (-1 voor <0.05
            mm) / Maximum hourly precipitation amount (in 0.1 mm) (-1 for
            <0.05 mm)
            RHXH  = Uurvak waarin RHX is gemeten / Hourly division in which
            RHX was measured
            PG    = Etmaalgemiddelde luchtdruk herleid tot zeeniveau (in 0.1
            hPa) berekend uit 24 uurwaarden / Daily mean sea level pressure
            (in 0.1 hPa) calculated from 24 hourly values
            PX    = Hoogste uurwaarde van de luchtdruk herleid tot zeeniveau
            (in 0.1 hPa) / Maximum hourly sea level pressure (in 0.1 hPa)
            PXH   = Uurvak waarin PX is gemeten / Hourly division in which PX
            was measured
            PN    = Laagste uurwaarde van de luchtdruk herleid tot zeeniveau
            (in 0.1 hPa) / Minimum hourly sea level pressure (in 0.1 hPa)
            PNH   = Uurvak waarin PN is gemeten / Hourly division in which PN
            was measured
            VVN   = Minimum opgetreden zicht / Minimum visibility; 0: <100 m,
            1:100-200 m, 2:200-300 m,..., 49:4900-5000 m, 50:5-6 km,
            56:6-7 km, 57:7-8 km,..., 79:29-30 km, 80:30-35 km, 81:35-40 km,
            ..., 89: >70 km)
            VVNH  = Uurvak waarin VVN is gemeten / Hourly division in which
            VVN was measured
            VVX   = Maximum opgetreden zicht / Maximum visibility; 0: <100 m,
            1:100-200 m, 2:200-300 m,..., 49:4900-5000 m, 50:5-6 km,
            56:6-7 km, 57:7-8 km,..., 79:29-30 km, 80:30-35 km, 81:35-40 km,
            ..., 89: >70 km)
            VVXH  = Uurvak waarin VVX is gemeten / Hourly division in which
            VVX was measured
            NG    = Etmaalgemiddelde bewolking (bedekkingsgraad van de
            bovenlucht in achtsten, 9=bovenlucht onzichtbaar) / Mean daily
            cloud cover (in octants, 9=sky invisible)
            UG    = Etmaalgemiddelde relatieve vochtigheid (in procenten) /
            Daily mean relative atmospheric humidity (in percents)
            UX    = Maximale relatieve vochtigheid (in procenten) / Maximum
            relative atmospheric humidity (in percents)
            UXH   = Uurvak waarin UX is gemeten / Hourly division in which UX
            was measured
            UN    = Minimale relatieve vochtigheid (in procenten) / Minimum
            relative atmospheric humidity (in percents)
            UNH   = Uurvak waarin UN is gemeten / Hourly division in which UN
            was measured
            EV24  = Referentiegewasverdamping (Makkink) (in 0.1 mm) /
            Potential evapotranspiration (Makkink) (in 0.1 mm)
        """

        from .io.knmi import get_knmi_obslist

        # obtain ObsClass
        if ObsClasses is None:
            ObsClasses = []
            for meteovar in meteo_vars:
                if meteovar in ("RH", "RD"):
                    ObsClasses.append(obs.PrecipitationObs)
                elif meteovar == "EV24":
                    ObsClasses.append(obs.EvaporationObs)
                else:
                    ObsClasses.append(obs.MeteoObs)

        elif isinstance(ObsClasses, type):
            if issubclass(
                ObsClasses, (obs.PrecipitationObs,
                             obs.EvaporationObs, obs.MeteoObs)
            ):
                ObsClasses = [ObsClasses] * len(meteo_vars)
            else:
                TypeError(
                    "must be None, PrecipitationObs, EvaporationObs, MeteoObs, "
                    "list or tuple"
                )
        elif isinstance(ObsClasses, (list, tuple)):
            pass
        else:
            TypeError(
                "must be None, PrecipitationObs, EvaporationObs, MeteoObs, "
                "list or tuple"
            )

        meta = {}
        meta["starts"] = starts
        meta["ends"] = ends
        meta["name"] = name
        meta["ObsClasses"] = ObsClasses
        meta["meteo_vars"] = meteo_vars

        obs_list = get_knmi_obslist(
            locations,
            stns,
            xy,
            meteo_vars,
            ObsClasses=ObsClasses,
            starts=starts,
            ends=ends,
            **kwargs,
        )

        obs_df = util._obslist_to_frame(obs_list)

        return cls(obs_df, name=name, meta=meta)

    @classmethod
    def from_list(cls, obs_list, name=""):
        """read observations from a list of obs objects.

        Parameters
        ----------
        obs_list : list of observation.Obs
            list of observations
        name : str, optional
            name of the observation collection
        """
        obs_df = util._obslist_to_frame(obs_list)
        return cls(obs_df, name=name)

    @classmethod
    def from_menyanthes(
        cls, fname, name="", ObsClass=obs.Obs, load_oseries=True, load_stresses=True
    ):
        from .io.menyanthes import read_file

        menyanthes_meta = {"filename": fname, "type": ObsClass}

        obs_list = read_file(
            fname, ObsClass, load_oseries=load_oseries, load_stresses=load_stresses
        )
        obs_df = util._obslist_to_frame(obs_list)

        return cls(obs_df, meta=menyanthes_meta, name=name)

    @classmethod
    def from_modflow(
        cls,
        obs_collection,
        ml,
        hds_arr,
        mtime,
        modelname="",
        nlay=None,
        exclude_layers=None,
        method="linear",
    ):
        """Read modflow groundwater heads at points in obs_collection.

        Parameters
        ----------
        obs_collection : ObsCollection
            locations of model observation
        ml : flopy.modflow.mf.model
            modflow model
        hds_arr : numpy array
            heads with shape (ntimesteps, nlayers, nrow, ncol)
        mtime : list of datetimes
            dates for each model timestep
        modelname : str, optional
            modelname
        nlay : int, optional
            number of layers if None the number of layers from ml is used.
        exclude_layers : list of int, optional
            exclude the observations in these model layers
        method : str, optional
            interpolation method, either 'linear' or 'nearest',
            default is linear
        """
        from .io.modflow import read_modflow_results

        mo_list = read_modflow_results(
            obs_collection,
            ml,
            hds_arr,
            mtime,
            modelname=modelname,
            nlay=nlay,
            method=method,
            exclude_layers=exclude_layers,
        )
        obs_df = util._obslist_to_frame(mo_list)

        return cls(obs_df)

    @classmethod
    def from_waterinfo(
        cls, file_or_dir, name="", ObsClass=obs.WaterlvlObs, progressbar=True, **kwargs
    ):
        """Read waterinfo file or directory.

        Parameters
        ----------
        file_or_dir : str
            path to file or directory. Files can be .csv or .zip
        name : str, optional
            name of the collection, by default ""
        ObsClass : Obs, optional
            type of Obs to read data as, by default obs.WaterlvlObs
        progressbar : bool, optional
            show progressbar, by default True

        Returns
        -------
        ObsCollection
            ObsCollection containing data
        """
        from .io import waterinfo

        meta = {"name": name, "type": ObsClass, "filename": file_or_dir}

        obs_list = waterinfo.read_waterinfo_obs(
            file_or_dir, ObsClass, progressbar=progressbar, **kwargs
        )
        obs_df = util._obslist_to_frame(obs_list)

        return cls(obs_df, name=name, meta=meta)

    @classmethod
    def from_wiski(
        cls,
        dirname,
        ObsClass=obs.GroundwaterObs,
        suffix=".csv",
        unpackdir=None,
        force_unpack=False,
        preserve_datetime=False,
        keep_all_obs=True,
        **kwargs,
    ):
        from .io.wiski import read_wiski_dir

        meta = {
            "dirname": dirname,
            "type": ObsClass,
            "suffix": suffix,
            "unpackdir": unpackdir,
            "force_unpack": force_unpack,
            "preserver_datetime": preserve_datetime,
            "keep_all_obs": keep_all_obs,
        }

        name = "wiski_import"
        obs_list = read_wiski_dir(
            dirname,
            ObsClass=ObsClass,
            suffix=suffix,
            unpackdir=unpackdir,
            force_unpack=force_unpack,
            preserve_datetime=preserve_datetime,
            keep_all_obs=keep_all_obs,
            **kwargs,
        )
        obs_df = util._obslist_to_frame(obs_list)

        return cls(obs_df, name=name, meta=meta)

    def to_excel(self, path, main_sheet_name=None):
        """write an ObsCollection to an excel, the first sheet in the
        excel contains the metadata, the other tabs are the timeseries of each
        observation.


        Parameters
        ----------
        path : str
            full path of xlsx file.
        main_sheet_name : str or None, optional
            sheetname with metadata, if None the name of the ObsCollection is
            used. The default is None.

        Raises
        ------
        RuntimeError
            If the ObsCollection is inconsistent.

        Returns
        -------
        None.

        """

        if main_sheet_name is None:
            main_sheet_name = self.name

        if main_sheet_name == "":
            main_sheet_name = "metadata"

        if not self._is_consistent():
            raise RuntimeError("inconsistent observation collection")

        with pd.ExcelWriter(path) as writer:
            # write ObsCollection dataframe without observations to first sheet
            super(ObsCollection, self.drop(columns="obs")).to_excel(
                writer, main_sheet_name
            )

            # write each observation time series to next sheets
            for o in self.obs.values:
                sheetname = o.name
                for ch in ["[", "]", ":", "*", "?", "/", "\\"]:
                    sheetname = sheetname.replace(ch, "_")
                o.to_excel(writer, sheetname)

    def to_pi_xml(self, fname, timezone="", version="1.24"):
        from .io import fews

        fews.write_pi_xml(self, fname, timezone=timezone, version=version)

    def to_gdf(self, xcol="x", ycol="y"):
        """convert ObsCollection to GeoDataFrame.

        Parameters
        ----------
        xcol : str
            column name with x values
        ycol : str
            column name with y values

        Returns
        -------
        gdf : geopandas.GeoDataFrame
        """
        return util.df2gdf(self, xcol, ycol)

    def to_report_table(
        self,
        columns=(
            "monitoring_well",
            "tube_nr",
            "startdate",
            "enddate",
            "# measurements",
        ),
    ):
        if "startdate" in columns:
            self["startdate"] = self.obs.apply(lambda x: x.index[0])
        if "enddate" in columns:
            self["enddate"] = self.obs.apply(lambda x: x.index[-1])
        if "# measurements" in columns:
            self["# measurements"] = self.obs.apply(lambda x: x.shape[0])

        return self[columns]

    def to_pastastore(
        self,
        pstore=None,
        pstore_name="",
        col=None,
        kind="oseries",
        add_metadata=True,
        conn=None,
        overwrite=False,
    ):
        """add observations to a new or existing pastastore.

        Parameters
        ----------
        pstore : pastastore.PastaStore, optional
            Existing pastastore, if None a new pastastore is created
        pstore_name : str, optional
            Name of the pastastore only used if pstore is None
        col : str, optional
            Name of the column in the Obs dataframe to be used. If None the
            first numeric column in the Obs Dataframe is used.
        kind : str, optional
            The kind of series that is added to the pastastore
        add_metadata : boolean, optional
            If True metadata from the observations added to the pastastore
        conn : pastastore.connectors or None, optional
            type of connector, if None the DictConnector is used. Default is
            None.
        overwrite : boolean, optional
            if True, overwrite existing series in pastastore, default is False

        Returns
        -------
        pstore : pastastore.PastaStore
            the pastastore with the series from the ObsCollection
        """
        from .io.pastas import create_pastastore

        pstore = create_pastastore(
            self,
            pstore,
            pstore_name,
            add_metadata=add_metadata,
            kind=kind,
            col=col,
            conn=conn,
            overwrite=overwrite,
        )

        return pstore

    def to_shapefile(self, fname, xcol="x", ycol="y"):
        """save ObsCollection as shapefile.

        Parameters
        ----------
        fname : str
            filename of shapefile, ends with .shp
        xcol : str
            column name with x values
        ycol : str
            column name with y values
        """
        from geopandas.array import GeometryDtype

        gdf = util.df2gdf(self, xcol, ycol)

        # remove obs column
        if "obs" in gdf.columns:
            gdf.drop(columns="obs", inplace=True)

        # change dtypes that are not accepted for shapefiles
        for colname, coltype in gdf.dtypes.items():
            # ommit geometry dtype
            if isinstance(coltype, GeometryDtype):
                pass
            # cast boolean columns to int
            elif coltype == bool:
                gdf[colname] = gdf[colname].astype(int)
            # cast datetime columns to str
            elif np.issubdtype(coltype, np.datetime64):
                gdf[colname] = gdf[colname].astype(str)

        gdf.to_file(fname)

    def add_meta_to_df(self, key):
        """Get the values from the meta dictionary of each observation object
        and add these to the ObsCollection as a column.

        to the ObsCollection

        Parameters
        ----------
        key : str
            key in meta dictionary of observation object
        """

        self[key] = [
            o.meta[key] if key in o.meta.keys() else None for o in self.obs.values
        ]

    def get_series(self, tmin=None, tmax=None, col=None):
        """

        Parameters
        ----------
        tmin : datetime, optional
            start time for series. The default is None.
        tmax : datetime, optional
            end time for series. The default is None.
        col : str or None, optional
            the column of the obs dataframe to get measurements from. The
            first numeric column is used if col is None, by default None.

        Returns
        -------
        series of Series
            series of a series of observations within a time frame.

        """

        if tmin is None:
            tmin = self.stats.dates_first_obs.min()
        if tmax is None:
            tmax = self.stats.dates_last_obs.max()

        def get_s(o, tmin=tmin, tmax=tmax, col=col):
            if col is None:
                col = o._get_first_numeric_col_name()
            return o.loc[tmin:tmax, col]

        return self.obs.apply(lambda o: o.loc[tmin:tmax, col])

    def interpolate(
        self,
        xy: List[List[float]],
        kernel: str = "thin_plate_spline",
        kernel2: str = "linear",
        epsilon: Optional[int] = None,
        col: Optional[str] = None,
    ):
        """Interpolation method for ObsCollections using the Scipy radial basis
        function (RBF)

        Parameters
        ----------
        xy : List[List[float]]
            xy coordinates of locations of interest e.g. [[10,25], [5,25]]
        kernel : str, optional
            Type of radial basis funtion, by default thin_plate_spline.
            Other options are linear, gaussian, inverse_quadratic,
            multiquadric, inverse_multiquadric, cubic or quintic.
        kernel2 : str, optional
            Kernel in case there are not enough observations (3 or 6) for
            time step, by default linear. Other options are gaussian,
            inverse_quadratic, multiquadric, or inverse_multiquadric.
        epsilon : float, optional
            Shape parameter that scales the input to the RBF. If kernel is
            linear, thin_plate_spline, cubic, or quintic, this defaults to 1.
            Otherwise this must be specified.
        col : str, optional
            Name of the column in the Obs dataframe to be used. If None the
            first numeric column in the Obs Dataframe is used.

        Returns
        -------
        ObsCollection
        """

        otype = self._infer_otype()
        if isinstance(otype, (list, np.ndarray)):
            raise TypeError(
                "Please make sure that all Obs are of the same type. Currently"
                f" found {', '.join([x.__name__ for x in otype])}."
            )

        xy_oc = self.loc[:, ["x", "y"]]
        obsdf = util.oc_to_df(self, col=col)

        fill_df = util.interpolate(
            xy, obsdf, xy_oc, kernel=kernel, kernel2=kernel2, epsilon=epsilon
        )

        # add all metadata that is equal for all observations
        kwargs = {}
<<<<<<< HEAD
        meta_att = set(otype._metadata) - set(["x", "y", "name", "source", "meta"])
        for att in meta_att:
=======
        for att in set(otype._metadata) - set(["x", "y", "name", "source", "meta"]):
>>>>>>> 0616ef89
            if (self.loc[:, att] == self.iloc[0].loc[att]).all():
                kwargs[att] = self.iloc[0].loc[att]

        obs_list = []
        for i, col in enumerate(fill_df.columns):
            o = otype(
                fill_df.loc[:, [col]].copy(),
                x=xy[i][0],
                y=xy[i][1],
                name=col,
                source=f"interpolation {self.name}",
                meta={"interpolation_kernel": kernel,
                      "interpolation_epsilon": epsilon},
                **kwargs,
            )
            obs_list.append(o)

        return self.from_list(obs_list)<|MERGE_RESOLUTION|>--- conflicted
+++ resolved
@@ -1995,12 +1995,8 @@
 
         # add all metadata that is equal for all observations
         kwargs = {}
-<<<<<<< HEAD
         meta_att = set(otype._metadata) - set(["x", "y", "name", "source", "meta"])
         for att in meta_att:
-=======
-        for att in set(otype._metadata) - set(["x", "y", "name", "source", "meta"]):
->>>>>>> 0616ef89
             if (self.loc[:, att] == self.iloc[0].loc[att]).all():
                 kwargs[att] = self.iloc[0].loc[att]
 
