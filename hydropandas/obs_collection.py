"""module with ObsCollection class for a collection of observations.

The ObsCollection class is a subclass of a pandas DataFrame with
additional attributes and methods.

More information about subclassing pandas DataFrames can be found here:
http://pandas.pydata.org/pandas-docs/stable/development/extending.html#extending-subclassing-pandas
"""

import warnings
import numpy as np
import pandas as pd
import geopandas as gpd

from . import observation as obs
from . import util

import logging

logger = logging.getLogger(__name__)


class ObsCollection(pd.DataFrame):
    """class for a collection of point observations.

    An ObsCollection object is a subclass of a pandas.DataFrame and allows for
    additional attributes and methods. Additional attributes are
    defined in the '_metadata' attribute.

    Parameters
    ----------
    name : str
        name of the observation collection
    meta : dic
        metadata of the observation collection
    """

    # temporary properties
    _internal_names = pd.DataFrame._internal_names + ["none"]
    _internal_names_set = set(_internal_names)

    # normal properties
    _metadata = [
        "name",
        "meta",
    ]

    def __init__(self, *args, **kwargs):
        """constructor of the ObsCollection.

        *args must be input for the pandas.DataFrame constructor,
        **kwargs can be one of the attributes listed in _metadata or
        keyword arguments for the constructor of a pandas.DataFrame.
        """
        self.name = kwargs.pop("name", "")
        self.meta = kwargs.pop("meta", {})

        super(ObsCollection, self).__init__(*args, **kwargs)

    @property
    def _constructor(self):
        return ObsCollection

    def _infer_otype(self):
        """Infer observation type from the obs column.

        Parameters
        ----------

        Returns
        -------
        otype, otypes
            type or list of types of the observation objects
        """
        otypes = self.obs.apply(lambda x: type(x)).unique()
        if otypes.shape[0] == 1:
            logger.info("inferred observation type: {}".format(otypes[0]))
            return otypes[0]
        elif otypes.shape[0] > 1:
            logger.info("inferred multiple otypes, types: {}".format(otypes))
            return otypes
        else:
            raise TypeError("could not infer observation type")

    def _set_metadata_value(self, iname, att_name, value, add_to_meta=False):
        """ Set a value on three different levels at once:
            1. the value in an ObsCollection DataFrame
            2. the attribute of the observation
            3. the value in the meta dictionary of an observation (optional)

        Parameters
        ----------
        iname : str, int, float, ...
            observation name. Must be same type as self.index.
            e.g. B52D0111_3
        att_name : str, int, float, ...
            name of the column in self.columns and attribute
            of the observation. e.g. 'x'
        value : str, int, float, ...
            value of the the att_name. e.g. 116234
        add_to_meta : bool, optional
            if True the att_name, value pair is added to the meta dictionary
            of an observation. The default is False.

        Raises
        ------
        ValueError
            if the iname is not in self.index the value cannot be set.

        Returns
        -------
        None.

        """
        if iname not in self.index:
            raise ValueError(f"{iname}  not in index")

        self.loc[iname, att_name] = value
        logger.info(f"set {iname}, {att_name} to {value}")

        o = self.loc[iname, "obs"]
        if att_name in o._metadata:
            setattr(o, att_name, value)
            logger.info(f"set attribute {att_name} of {iname} to {value}")

        if add_to_meta:
            o.meta.update({att_name: value})
            logger.info(f"add {att_name} of {iname} with value {value} to meta")

    @classmethod
    def from_dataframe(cls, df, obs_list=None, ObsClass=obs.GroundwaterObs):
        """Create an observation collection from a DataFrame by adding a column
        with empty observations.

        Parameters
        ----------
        df : pandas DataFrame
            input dataframe. If this dataframe has a column named 'obs' the
            column is replaced with empty observation objects.
        obs_list : list of observation.Obs, optional
            list of observations. Default is None
        ObsClass : class, optional
            observation class used to create empty obs object, by
            default obs.GroundwaterObs

        Returns
        -------
        ObsCollection
            ObsCollection DataFrame with the 'obs' column
        """
        meta = {"type": obs.GroundwaterObs}
        if isinstance(df, pd.DataFrame):
            if obs_list is None:
                obs_list = [ObsClass() for i in range(len(df))]
            df["obs"] = obs_list
        else:
            raise TypeError(f"df should be type pandas.DataFrame not {type(df)}")

        return cls(df, meta=meta)

    @classmethod
    def from_dino(
        cls,
        dirname=None,
        extent=None,
        bbox=None,
        locations=None,
        ObsClass=obs.GroundwaterObs,
        subdir="Grondwaterstanden_Put",
        suffix="1.csv",
        unpackdir=None,
        force_unpack=False,
        preserve_datetime=False,
        keep_all_obs=True,
        name=None,
        **kwargs,
    ):
        """Read dino data within an extent from the server or from a directory
        with downloaded files.

        Parameters
        ----------
        dirname : str, optional
            directory name, can be a .zip file or the parent directory
            of subdir
        extent : list, tuple or numpy-array (user must specify extent or bbox)
            get dinodata online within this extent [xmin, xmax, ymin, ymax]
        bbox : list, tuple or numpy-array (user must specify extent or bbox)
            The bounding box, in RD-coordinates, for which you want to
            retrieve locations [xmin, ymin, xmax, ymax]
        locations : list of str, optional
            list of names with location and filter number, separated by
            'filtersep'
        ObsClass : type
            class of the observations, so far only GroundwaterObs is supported
        subdir : str
            subdirectory of dirname with data files
        suffix : str
            suffix of files in subdir that will be read
        unpackdir : str
            destination directory of the unzipped file
        force_unpack : boolean, optional
            force unpack if dst already exists
        preserve_datetime : boolean, optional
            use date of the zipfile for the destination file
        keep_all_obs : boolean, optional
            add all observation points to the collection, even the points
            without measurements or metadata
        name : str, optional
            the name of the observation collection
        kwargs:
            kwargs are passed to the io_dino.download_dino_within_extent() or
            the io_dino.read_dino_dir() function

        Returns
        -------
        cls(obs_df) : ObsCollection
            collection of multiple point observations
        """
        from .io.io_dino import (
            read_dino_dir,
            download_dino_within_extent,
            download_dino_groundwater_bulk,
        )

        if dirname is not None:
            # read dino directory
            if name is None:
                name = subdir

            meta = {
                "dirname": dirname,
                "type": ObsClass,
                "suffix": suffix,
                "unpackdir": unpackdir,
                "force_unpack": force_unpack,
                "preserve_datetime": preserve_datetime,
                "keep_all_obs": keep_all_obs,
            }

            obs_list = read_dino_dir(
                dirname,
                ObsClass,
                subdir,
                suffix,
                unpackdir,
                force_unpack,
                preserve_datetime,
                keep_all_obs,
                **kwargs,
            )

        elif extent is not None or bbox is not None:
            # read dino data within extent
            if ObsClass == obs.GroundwaterObs:
                layer = "grondwatermonitoring"
            else:
                raise NotImplementedError(
                    "cannot download {} from Dino".format(ObsClass)
                )

            if name is None:
                name = "{} from DINO".format(layer)

            meta = kwargs.copy()
            meta.update(
                {
                    "extent": extent,
                    "bbox": bbox,
                    "layer": layer,
                    "keep_all_obs": keep_all_obs,
                }
            )

            obs_list = download_dino_within_extent(
                extent=extent,
                bbox=bbox,
                ObsClass=ObsClass,
                layer=layer,
                keep_all_obs=keep_all_obs,
                **kwargs,
            )

        elif locations is not None:
            name = "DINO"

            meta = {"dirname": dirname, "type": ObsClass}

            obs_list = download_dino_groundwater_bulk(
                locations, ObsClass=ObsClass, **kwargs
            )
        else:
            raise ValueError("No data source provided!")

        obs_df = util._obslist_to_frame(obs_list)
        return cls(obs_df, name=name, meta=meta)

    @classmethod
    def from_dino_server(
        cls,
        extent=None,
        bbox=None,
        ObsClass=obs.GroundwaterObs,
        name=None,
        keep_all_obs=True,
        **kwargs,
    ):
        """Read dino data from a server.

        Parameters
        ----------
        extent : list, tuple or numpy-array (user must specify extent or bbox)
            The extent, in RD-coordinates, for which you want to retreive locations
            [xmin, xmax, ymin, ymax]
        bbox : list, tuple or numpy-array (user must specify extent or bbox)
            The bounding box, in RD-coordinates, for which you want to retreive locations
            [xmin, ymin, xmax, ymax]
        ObsClass : type
            class of the observations, so far only GroundwaterObs is supported
        name : str, optional
            the name of the observation collection
        keep_all_obs : boolean, optional
            add all observation points to the collection, even without data or
            metadata
        kwargs:
            kwargs are passed to the io_dino.download_dino_within_extent() function

        Returns
        -------
        cls(obs_df) : ObsCollection
            collection of multiple point observations
        """

        warnings.warn(
            "this method will be removed in future versions," " use from_dino instead",
            DeprecationWarning,
        )

        from .io.io_dino import download_dino_within_extent

        if ObsClass == obs.GroundwaterObs:
            layer = "grondwatermonitoring"
        else:
            raise NotImplementedError("cannot download {} from Dino".format(ObsClass))

        if name is None:
            name = "{} from DINO".format(layer)

        meta = kwargs.copy()

        obs_list = download_dino_within_extent(
            extent=extent,
            bbox=bbox,
            ObsClass=ObsClass,
            layer=layer,
            keep_all_obs=keep_all_obs,
            **kwargs,
        )

        obs_df = util._obslist_to_frame(obs_list)

        if bbox is None:
            bbox = [extent[0], extent[2], extent[1], extent[3]]

        return cls(obs_df, name=name, meta=meta)

    @classmethod
    def from_dino_dir(
        cls,
        dirname=None,
        ObsClass=obs.GroundwaterObs,
        subdir="Grondwaterstanden_Put",
        suffix="1.csv",
        unpackdir=None,
        force_unpack=False,
        preserve_datetime=False,
        keep_all_obs=True,
        name=None,
        **kwargs,
    ):
        """Read a dino directory.

        Parameters
        ----------
        dirname : str, optional
            directory name, can be a .zip file or the parent directory of subdir
        ObsClass : type
            class of the observations, e.g. GroundwaterObs or WaterlvlObs
        subdir : str
            subdirectory of dirname with data files
        suffix : str
            suffix of files in subdir that will be read
        unpackdir : str
            destination directory of the unzipped file
        force_unpack : boolean, optional
            force unpack if dst already exists
        preserve_datetime : boolean, optional
            use date of the zipfile for the destination file
        keep_all_obs : boolean, optional
            add all observation points to the collection, even without data or
            metadata
        name : str, optional
            the name of the observation collection
        kwargs:
            kwargs are passed to the io_dino.read_dino_dir() function

        Returns
        -------
        cls(obs_df) : ObsCollection
            collection of multiple point observations
        """

        warnings.warn(
            "this method will be removed in future " "versions, use from_dino instead",
            DeprecationWarning,
        )

        from .io.io_dino import read_dino_dir

        if name is None:
            name = subdir

        meta = {
            "dirname": dirname,
            "type": ObsClass,
            "suffix": suffix,
            "unpackdir": unpackdir,
            "force_unpack": force_unpack,
            "preserve_datetime": preserve_datetime,
            "keep_all_obs": keep_all_obs,
        }

        obs_list = read_dino_dir(
            dirname,
            ObsClass,
            subdir,
            suffix,
            unpackdir,
            force_unpack,
            preserve_datetime,
            keep_all_obs,
            **kwargs,
        )

        obs_df = util._obslist_to_frame(obs_list)

        return cls(obs_df, name=name, meta=meta)

    @classmethod
    def from_artdino_dir(
        cls,
        dirname=None,
        ObsClass=obs.GroundwaterObs,
        subdir="csv",
        suffix=".csv",
        unpackdir=None,
        force_unpack=False,
        preserve_datetime=False,
        keep_all_obs=True,
        name=None,
        **kwargs,
    ):
        """Read a dino directory.

        Parameters
        ----------
        extent : list, optional
            get dinodata online within this extent [xmin, xmax, ymin, ymax]
        dirname : str, optional
            directory name, can be a .zip file or the parent directory of subdir
        ObsClass : type
            class of the observations, e.g. GroundwaterObs or WaterlvlObs
        subdir : str
            subdirectory of dirname with data files
        suffix : str
            suffix of files in subdir that will be read
        unpackdir : str
            destination directory of the unzipped file
        force_unpack : boolean, optional
            force unpack if dst already exists
        preserve_datetime : boolean, optional
            use date of the zipfile for the destination file
        keep_all_obs : boolean, optional
            add all observation points to the collection, even without data or
            metadata
        name : str, optional
            the name of the observation collection
        kwargs:
            kwargs are passed to the io_dino.read_dino_dir() function

        Returns
        -------
        cls(obs_df) : ObsCollection
            collection of multiple point observations
        """

        from .io.io_dino import read_artdino_dir

        if name is None:
            name = subdir

        meta = {
            "dirname": dirname,
            "type": ObsClass,
            "suffix": suffix,
            "unpackdir": unpackdir,
            "force_unpack": force_unpack,
            "preserve_datetime": preserve_datetime,
            "keep_all_obs": keep_all_obs,
        }

        obs_list = read_artdino_dir(
            dirname,
            ObsClass,
            subdir,
            suffix,
            unpackdir,
            force_unpack,
            preserve_datetime,
            keep_all_obs,
            **kwargs,
        )

        obs_df = util._obslist_to_frame(obs_list)

        return cls(obs_df, name=name, meta=meta)

    @classmethod
<<<<<<< HEAD
    def from_fews_xml(cls, file_or_dir=None,
                      xmlstring=None, ObsClass=obs.GroundwaterObs,
                      name='fews', translate_dic=None, filterdict=None,
                      locations=None, low_memory=True,
                      to_mnap=False, remove_nan=False, unpackdir=None,
                      force_unpack=False, preserve_datetime=False, **kwargs):
=======
    def from_fews_xml(
        cls,
        file_or_dir=None,
        xmlstring=None,
        ObsClass=obs.GroundwaterObs,
        name="fews",
        translate_dic=None,
        filterdict=None,
        locations=None,
        to_mnap=True,
        remove_nan=True,
        low_memory=True,
        unpackdir=None,
        force_unpack=False,
        preserve_datetime=False,
    ):
>>>>>>> 58225261
        """Read one or several FEWS PI-XML files.

        Parameters
        ----------
        file_or_dir :  str
            zip, xml or directory with zips or xml files to read
        xmlstring : str or None
            string with xml data, only used if file_or_dir is None. Default is
            None
        ObsClass : type
            class of the observations, e.g. GroundwaterObs or WaterlvlObs
        name : str, optional
            name of the observation collection, 'fews' by default
        translate_dic : dic or None, optional
            translate names from fews. If None this default dictionary is used:
            {'locationId': 'locatie'}.
        filterdict : dict, optional
            dictionary with tag name to apply filter to as keys, and list of
            accepted names as dictionary values to keep in final result,
            i.e. {"locationId": ["B001", "B002"]}
        locations : list of str, optional
            list of locationId's to read from XML file, others are skipped.
            If None (default) all locations are read. Only supported by
            low_memory=True method!
        low_memory : bool, optional
            whether to use xml-parsing method with lower memory footprint,
            default is True
        to_mnap : boolean, optional
            if True a column with 'stand_m_tov_nap' is added to the dataframe,
            only used if low_memory=False
        remove_nan : boolean, optional
            remove nan values from measurements, flag information about the
            nan values is also lost, only used if low_memory=False
        unpackdir : str
            destination directory to unzip file if fname is a .zip
        force_unpack : boolean, optional
            force unpack if dst already exists
        preserve_datetime : boolean, optional
            whether to preserve datetime from zip archive

        Returns
        -------
        cls(obs_df) : ObsCollection
            collection of multiple point observations
        """
        from .io.io_fews import read_xml_filelist, read_xmlstring

        if translate_dic is None:
            translate_dic = {"locationId": "locatie"}

        meta = {"type": ObsClass}

        if file_or_dir is not None:
            # get files
            dirname, unzip_fnames = util.get_files(
<<<<<<< HEAD
                file_or_dir, ext=".xml", unpackdir=unpackdir,
                force_unpack=force_unpack, preserve_datetime=preserve_datetime)
            meta.update({'filename': dirname})

            obs_list = read_xml_filelist(unzip_fnames,
                                         ObsClass,
                                         directory=dirname,
                                         translate_dic=translate_dic,
                                         filterdict=filterdict,
                                         locations=locations,
                                         to_mnap=to_mnap,
                                         remove_nan=remove_nan,
                                         low_memory=low_memory,
                                         **kwargs
                                         )
=======
                file_or_dir,
                ext=".xml",
                unpackdir=unpackdir,
                force_unpack=force_unpack,
                preserve_datetime=preserve_datetime,
            )
            meta.update({"filename": dirname})

            obs_list = read_xml_filelist(
                unzip_fnames,
                ObsClass,
                directory=dirname,
                translate_dic=translate_dic,
                filterdict=filterdict,
                locations=locations,
                to_mnap=to_mnap,
                remove_nan=remove_nan,
                low_memory=low_memory,
            )
>>>>>>> 58225261

            obs_df = util._obslist_to_frame(obs_list)
            return cls(obs_df, name=name, meta=meta)

        elif (file_or_dir is None) and (xmlstring is not None):
<<<<<<< HEAD
            obs_list = read_xmlstring(xmlstring,
                                      ObsClass,
                                      translate_dic=translate_dic,
                                      filterdict=filterdict,
                                      locationIds=locations,
                                      low_memory=low_memory,
                                      to_mnap=to_mnap,
                                      remove_nan=remove_nan,
                                      **kwargs
                                      )
=======
            obs_list = read_xmlstring(
                xmlstring,
                ObsClass,
                translate_dic=translate_dic,
                filterdict=filterdict,
                locationIds=locations,
                low_memory=low_memory,
                to_mnap=to_mnap,
                remove_nan=remove_nan,
            )
>>>>>>> 58225261
            obs_df = util._obslist_to_frame(obs_list)
            return cls(obs_df, name=name, meta=meta)

        else:
            raise ValueError("either specify variables file_or_dir or xmlstring")

    @classmethod
    def from_imod(
        cls,
        obs_collection,
        ml,
        runfile,
        mtime,
        model_ws,
        modelname="",
        nlay=None,
        exclude_layers=0,
    ):
        """Read imod model results at point locations.

        Parameters
        ----------
        obs_collection : ObsCollection
            collection of observations at which points imod results will be read
        ml : flopy.modflow.mf.model
            modflow model
        runfile : Runfile
            imod runfile object
        mtime : list of datetimes
            datetimes corresponding to the model periods
        model_ws : str
            model workspace with imod model
        nlay : int, optional
            number of layers if None the number of layers from ml is used.
        modelname : str
            modelname
        exclude_layers : int
            exclude modellayers from being read from imod
        """
        from .io.io_modflow import read_imod_results

        mo_list = read_imod_results(
            obs_collection,
            ml,
            runfile,
            mtime,
            model_ws,
            modelname=modelname,
            nlay=nlay,
            exclude_layers=exclude_layers,
        )
        obs_df = util._obslist_to_frame(mo_list)
        return cls(obs_df, name=modelname)

    @classmethod
    def from_knmi(
        cls,
        locations=None,
        stns=None,
        xmid=None,
        ymid=None,
        meteo_vars=("RH"),
        name="",
        start=None,
        end=None,
        ObsClass=None,
        **kwargs,
    ):
        """get knmi observations from a list of locations or a list of
        stations.

        Parameters
        ----------
        locations : pd.DataFrame or None
            dataframe with x and y coordinates. The default is None
        stns : list of str or None
            list of knmi stations. The default is None
        xmid : np.array, optional
            x coördinates of the cell centers of your grid shape(ncol)
        ymid : np.array, optional
            y coördinates of the cell centers of your grid shape(nrow)
        meteo_vars : list or tuple of str
            meteo variables e.g. ["RH", "EV24"]. The default is ("RH").
            See list of all possible variables below
        name : str, optional
            name of the obscollection. The default is ''.
        start : None, str, datetime or list, optional
            start date of observations per meteo variable. The start date is
            included in the time series.
            If start is None the start date will be January 1st of the
            previous year.
            if start is str it will be converted to datetime
            if start is a list it should be the same length as meteo_vars and
            the start time for each variable. The default is None
        end : list of str, datetime or None]
            end date of observations per meteo variable. The end date is
            included in the time series.
            If end is None the start date will be January 1st of the
            previous year.
            if end is a str it will be converted to datetime
            if end is a list it should be the same length as meteo_vars and
            the end time for each meteo variable. The default is None
        ObsClass : type, list of type or None
            class of the observations, can be PrecipitationObs, EvaporationObs
            or MeteoObs. If None the type of observations is derived from the
            meteo_vars.
        **kwargs :
            kwargs are passed to the io_knmi.get_knmi_obslist function

        List of possible variables:
            neerslagstations:
            RD    = de 24-uurs neerslagsom, gemeten van 0800 utc op de
            voorafgaande dag tot 0800 utc op de vermelde datum

            meteostations:
            DDVEC = Vectorgemiddelde windrichting in graden (360=noord,
            90=oost, 180=zuid, 270=west, 0=windstil/variabel). Zie
            http://www.knmi.nl/kennis-en-datacentrum/achtergrond/klimatologische-brochures-en-boeken
            / Vector mean wind direction in degrees (360=north, 90=east,
            180=south, 270=west, 0=calm/variable)
            FHVEC = Vectorgemiddelde windsnelheid (in 0.1 m/s). Zie
            http://www.knmi.nl/kennis-en-datacentrum/achtergrond/klimatologische-brochures-en-boeken
            / Vector mean windspeed (in 0.1 m/s)
            FG    = Etmaalgemiddelde windsnelheid (in 0.1 m/s) / Daily mean
            windspeed (in 0.1 m/s)
            FHX   = Hoogste uurgemiddelde windsnelheid (in 0.1 m/s) / Maximum
            hourly mean windspeed (in 0.1 m/s)
            FHXH  = Uurvak waarin FHX is gemeten / Hourly division in which
            FHX was measured
            FHN   = Laagste uurgemiddelde windsnelheid (in 0.1 m/s) / Minimum
            hourly mean windspeed (in 0.1 m/s)
            FHNH  = Uurvak waarin FHN is gemeten / Hourly division in which
            FHN was measured
            FXX   = Hoogste windstoot (in 0.1 m/s) / Maximum wind gust (in
            0.1 m/s)
            FXXH  = Uurvak waarin FXX is gemeten / Hourly division in which
            FXX was measured
            TG    = Etmaalgemiddelde temperatuur (in 0.1 graden Celsius) /
            Daily mean temperature in (0.1 degrees Celsius)
            TN    = Minimum temperatuur (in 0.1 graden Celsius) / Minimum
            temperature (in 0.1 degrees Celsius)
            TNH   = Uurvak waarin TN is gemeten / Hourly division in which TN
            was measured
            TX    = Maximum temperatuur (in 0.1 graden Celsius) / Maximum
            temperature (in 0.1 degrees Celsius)
            TXH   = Uurvak waarin TX is gemeten / Hourly division in which TX
            was measured
            T10N  = Minimum temperatuur op 10 cm hoogte (in 0.1 graden
            Celsius) / Minimum temperature at 10 cm above surface (in 0.1
            degrees Celsius)
            T10NH = 6-uurs tijdvak waarin T10N is gemeten / 6-hourly division
            in which T10N was measured; 6=0-6 UT, 12=6-12 UT, 18=12-18 UT,
            24=18-24 UT
            SQ    = Zonneschijnduur (in 0.1 uur) berekend uit de globale
            straling (-1 voor <0.05 uur) / Sunshine duration (in 0.1 hour)
            calculated from global radiation (-1 for <0.05 hour)
            SP    = Percentage van de langst mogelijke zonneschijnduur /
            Percentage of maximum potential sunshine duration
            Q     = Globale straling (in J/cm2) / Global radiation (in J/cm2)
            DR    = Duur van de neerslag (in 0.1 uur) / Precipitation duration
            (in 0.1 hour)
            RH    = Etmaalsom van de neerslag (in 0.1 mm) (-1 voor <0.05 mm) /
            Daily precipitation amount (in 0.1 mm) (-1 for <0.05 mm)
            RHX   = Hoogste uursom van de neerslag (in 0.1 mm) (-1 voor <0.05
            mm) / Maximum hourly precipitation amount (in 0.1 mm) (-1 for
            <0.05 mm)
            RHXH  = Uurvak waarin RHX is gemeten / Hourly division in which
            RHX was measured
            PG    = Etmaalgemiddelde luchtdruk herleid tot zeeniveau (in 0.1
            hPa) berekend uit 24 uurwaarden / Daily mean sea level pressure
            (in 0.1 hPa) calculated from 24 hourly values
            PX    = Hoogste uurwaarde van de luchtdruk herleid tot zeeniveau
            (in 0.1 hPa) / Maximum hourly sea level pressure (in 0.1 hPa)
            PXH   = Uurvak waarin PX is gemeten / Hourly division in which PX
            was measured
            PN    = Laagste uurwaarde van de luchtdruk herleid tot zeeniveau
            (in 0.1 hPa) / Minimum hourly sea level pressure (in 0.1 hPa)
            PNH   = Uurvak waarin PN is gemeten / Hourly division in which PN
            was measured
            VVN   = Minimum opgetreden zicht / Minimum visibility; 0: <100 m,
            1:100-200 m, 2:200-300 m,..., 49:4900-5000 m, 50:5-6 km,
            56:6-7 km, 57:7-8 km,..., 79:29-30 km, 80:30-35 km, 81:35-40 km,
            ..., 89: >70 km)
            VVNH  = Uurvak waarin VVN is gemeten / Hourly division in which
            VVN was measured
            VVX   = Maximum opgetreden zicht / Maximum visibility; 0: <100 m,
            1:100-200 m, 2:200-300 m,..., 49:4900-5000 m, 50:5-6 km,
            56:6-7 km, 57:7-8 km,..., 79:29-30 km, 80:30-35 km, 81:35-40 km,
            ..., 89: >70 km)
            VVXH  = Uurvak waarin VVX is gemeten / Hourly division in which
            VVX was measured
            NG    = Etmaalgemiddelde bewolking (bedekkingsgraad van de
            bovenlucht in achtsten, 9=bovenlucht onzichtbaar) / Mean daily
            cloud cover (in octants, 9=sky invisible)
            UG    = Etmaalgemiddelde relatieve vochtigheid (in procenten) /
            Daily mean relative atmospheric humidity (in percents)
            UX    = Maximale relatieve vochtigheid (in procenten) / Maximum
            relative atmospheric humidity (in percents)
            UXH   = Uurvak waarin UX is gemeten / Hourly division in which UX
            was measured
            UN    = Minimale relatieve vochtigheid (in procenten) / Minimum
            relative atmospheric humidity (in percents)
            UNH   = Uurvak waarin UN is gemeten / Hourly division in which UN
            was measured
            EV24  = Referentiegewasverdamping (Makkink) (in 0.1 mm) /
            Potential evapotranspiration (Makkink) (in 0.1 mm)
        """

        from .io.io_knmi import get_knmi_obslist

        # obtain ObsClass
        if ObsClass is None:
            ObsClass = []
            for meteovar in meteo_vars:
                if meteovar in ("RH", "RD"):
                    ObsClass.append(obs.PrecipitationObs)
                elif meteovar == "EV24":
                    ObsClass.append(obs.EvaporationObs)
                else:
                    ObsClass.append(obs.MeteoObs)

        elif isinstance(ObsClass, type):
            if issubclass(
                ObsClass, (obs.PrecipitationObs, obs.EvaporationObs, obs.MeteoObs)
            ):
                ObsClass = [ObsClass] * len(meteo_vars)
            else:
                TypeError(
<<<<<<< HEAD
                    'must be None, PrecipitationObs, EvaporationObs, MeteoObs, list or tuple')
=======
                    "must be None, PrecipitationObs, EvaporationObs, MeteoObs, list or tuple"
                )
>>>>>>> 58225261
        elif isinstance(ObsClass, (list, tuple)):
            pass
        else:
            TypeError(
<<<<<<< HEAD
                'must be None, PrecipitationObs, EvaporationObs, MeteoObs, list or tuple')
=======
                "must be None, PrecipitationObs, EvaporationObs, MeteoObs, list or tuple"
            )
>>>>>>> 58225261

        meta = {}
        meta["start"] = start
        meta["end"] = end
        meta["name"] = name
        meta["ObsClass"] = ObsClass
        meta["meteo_vars"] = meteo_vars

        obs_list = get_knmi_obslist(
            locations,
            stns,
            xmid,
            ymid,
            meteo_vars,
            ObsClass=ObsClass,
            start=start,
            end=end,
            **kwargs,
        )

        obs_df = util._obslist_to_frame(obs_list)

        return cls(obs_df, name=name, meta=meta)

    @classmethod
    def from_list(cls, obs_list, name=""):
        """read observations from a list of obs objects.

        Parameters
        ----------
        obs_list : list of observation.Obs
            list of observations
        name : str, optional
            name of the observation collection
        """
        obs_df = util._obslist_to_frame(obs_list)
        return cls(obs_df, name=name)

    @classmethod
    def from_menyanthes(cls, fname, name="", ObsClass=obs.GroundwaterObs):

        from .io.io_menyanthes import read_file

        menyanthes_meta = {"filename": fname, "type": ObsClass}

        obs_list = read_file(fname, ObsClass)
        obs_df = util._obslist_to_frame(obs_list)

        return cls(obs_df, meta=menyanthes_meta)

    @classmethod
    def from_modflow(
        cls,
        obs_collection,
        ml,
        hds_arr,
        mtime,
        modelname="",
        nlay=None,
        exclude_layers=None,
        method="linear",
    ):
        """Read modflow groundwater heads at points in obs_collection.

        Parameters
        ----------
        obs_collection : ObsCollection
            locations of model observation
        ml : flopy.modflow.mf.model
            modflow model
        hds_arr : numpy array
            heads with shape (ntimesteps, nlayers, nrow, ncol)
        mtime : list of datetimes
            dates for each model timestep
        modelname : str, optional
            modelname
        nlay : int, optional
            number of layers if None the number of layers from ml is used.
        exclude_layers : list of int, optional
            exclude the observations in these model layers
        method : str, optional
            interpolation method, either 'linear' or 'nearest',
            default is linear
        """
        from .io.io_modflow import read_modflow_results

        mo_list = read_modflow_results(
            obs_collection,
            ml,
            hds_arr,
            mtime,
            modelname=modelname,
            nlay=nlay,
            method=method,
            exclude_layers=exclude_layers,
        )
        obs_df = util._obslist_to_frame(mo_list)

        return cls(obs_df)

    @classmethod
    def from_waterinfo(
        cls, file_or_dir, name="", ObsClass=obs.WaterlvlObs, progressbar=True, **kwargs
    ):
        """Read waterinfo file or directory.

        Parameters
        ----------
        file_or_dir : str
            path to file or directory. Files can be .csv or .zip
        name : str, optional
            name of the collection, by default ""
        ObsClass : Obs, optional
            type of Obs to read data as, by default obs.WaterlvlObs
        progressbar : bool, optional
            show progressbar, by default True

        Returns
        -------
        ObsCollection
            ObsCollection containing data
        """
        from .io import io_waterinfo

        meta = {"name": name, "type": ObsClass, "filename": file_or_dir}

        obs_list = io_waterinfo.read_waterinfo_obs(
            file_or_dir, ObsClass, progressbar=progressbar, **kwargs
        )
        obs_df = util._obslist_to_frame(obs_list)

        return cls(obs_df, name=name, meta=meta)

    @classmethod
    def from_wiski(
        cls,
        dirname,
        ObsClass=obs.GroundwaterObs,
        suffix=".csv",
        unpackdir=None,
        force_unpack=False,
        preserve_datetime=False,
        keep_all_obs=True,
        **kwargs,
    ):

        from .io.io_wiski import read_wiski_dir

        meta = {
            "dirname": dirname,
            "type": ObsClass,
            "suffix": suffix,
            "unpackdir": unpackdir,
            "force_unpack": force_unpack,
            "preserver_datetime": preserve_datetime,
            "keep_all_obs": keep_all_obs,
        }

        name = "wiski_import"
        obs_list = read_wiski_dir(
            dirname,
            ObsClass=ObsClass,
            suffix=suffix,
            unpackdir=unpackdir,
            force_unpack=force_unpack,
            preserve_datetime=preserve_datetime,
            keep_all_obs=keep_all_obs,
            **kwargs,
        )
        obs_df = util._obslist_to_frame(obs_list)

        return cls(obs_df, name=name, meta=meta)

    def to_pi_xml(self, fname, timezone="", version="1.24"):
        from .io import io_fews

        io_fews.write_pi_xml(self, fname, timezone=timezone, version=version)

    def to_gdf(self, xcol="x", ycol="y"):
        """convert ObsCollection to GeoDataFrame.

        Parameters
        ----------
        xcol : str
            column name with x values
        ycol : str
            column name with y values

        Returns
        -------
        gdf : geopandas.GeoDataFrame
        """
        return util.df2gdf(self, xcol, ycol)

    def to_report_table(
        self, columns=("locatie", "filternr", "Van", "Tot", "# metingen")
    ):

        if "Van" in columns:
            self["Van"] = self.obs.apply(lambda x: x.index[0])
        if "Tot" in columns:
            self["Tot"] = self.obs.apply(lambda x: x.index[-1])
        if "# metingen" in columns:
            self["# metingen"] = self.obs.apply(lambda x: x.shape[0])

        return self[columns]

    def to_pastastore(
        self,
        pstore=None,
        pstore_name="",
        obs_column="stand_m_tov_nap",
        kind="oseries",
        add_metadata=True,
        conn=None,
        overwrite=False,
    ):
        """add observations to a new or existing pastastore.

        Parameters
        ----------
        pstore : pastastore.PastaStore, optional
            Existing pastastore, if None a new pastastore is created
        pstore_name : str, optional
            Name of the pastastore only used if pstore is None
        obs_column : str, optional
            Name of the column in the Obs dataframe to be used
        kind : str, optional
            The kind of series that is added to the pastastore
        add_metadata : boolean, optional
            If True metadata from the observations added to the pastastore
        conn : pastastore.connectors or None, optional
            type of connector, if None the DictConnector is used. Default is
            None.
        overwrite : boolean, optional
            if True, overwrite existing series in pastastore, default is False

        Returns
        -------
        pstore : pastastore.PastaStore
            the pastastore with the series from the ObsCollection
        """
        from .io.io_pastas import create_pastastore

        pstore = create_pastastore(
            self,
            pstore,
            pstore_name,
            add_metadata=add_metadata,
            kind=kind,
            obs_column=obs_column,
            conn=conn,
            overwrite=overwrite,
        )

        return pstore

    def to_shapefile(self, fname, xcol="x", ycol="y"):
        """save ObsCollection as shapefile.

        Parameters
        ----------
        fname : str
            filename of shapefile, ends with .shp
        xcol : str
            column name with x values
        ycol : str
            column name with y values
        """
        gdf = util.df2gdf(self, xcol, ycol)

        # remove obs column
        if "obs" in gdf.columns:
            gdf.drop(columns="obs", inplace=True)

        # change dtypes that are not accepted for shapefiles
        for colname, coltype in gdf.dtypes.items():
            # ommit geometry dtype
            if isinstance(coltype, gpd.array.GeometryDtype):
                pass
            # cast boolean columns to int
            elif coltype == bool:
                gdf[colname] = gdf[colname].astype(int)
            # cast datetime columns to str
            elif np.issubdtype(coltype, np.datetime64):
                gdf[colname] = gdf[colname].astype(str)

        gdf.to_file(fname)

    def add_meta_to_df(self, key):
        """Get the values from the meta dictionary of each observation object
        and add these to the ObsCollection as a column.

        to the ObsCollection

        Parameters
        ----------
        key : str
            key in meta dictionary of observation object
        """

        self[key] = [o.meta[key] for o in self.obs.values]

    def get_series(self, tmin=None, tmax=None, col="stand_m_tov_nap"):
        if tmin is None:
            tmin = self.dates_first_obs.min()
        if tmax is None:
            tmax = self.dates_last_obs.max()
        return self.obs.apply(lambda o: o.loc[tmin:tmax, col])<|MERGE_RESOLUTION|>--- conflicted
+++ resolved
@@ -526,14 +526,6 @@
         return cls(obs_df, name=name, meta=meta)
 
     @classmethod
-<<<<<<< HEAD
-    def from_fews_xml(cls, file_or_dir=None,
-                      xmlstring=None, ObsClass=obs.GroundwaterObs,
-                      name='fews', translate_dic=None, filterdict=None,
-                      locations=None, low_memory=True,
-                      to_mnap=False, remove_nan=False, unpackdir=None,
-                      force_unpack=False, preserve_datetime=False, **kwargs):
-=======
     def from_fews_xml(
         cls,
         file_or_dir=None,
@@ -549,8 +541,8 @@
         unpackdir=None,
         force_unpack=False,
         preserve_datetime=False,
+        **kwargs
     ):
->>>>>>> 58225261
         """Read one or several FEWS PI-XML files.
 
         Parameters
@@ -606,23 +598,6 @@
         if file_or_dir is not None:
             # get files
             dirname, unzip_fnames = util.get_files(
-<<<<<<< HEAD
-                file_or_dir, ext=".xml", unpackdir=unpackdir,
-                force_unpack=force_unpack, preserve_datetime=preserve_datetime)
-            meta.update({'filename': dirname})
-
-            obs_list = read_xml_filelist(unzip_fnames,
-                                         ObsClass,
-                                         directory=dirname,
-                                         translate_dic=translate_dic,
-                                         filterdict=filterdict,
-                                         locations=locations,
-                                         to_mnap=to_mnap,
-                                         remove_nan=remove_nan,
-                                         low_memory=low_memory,
-                                         **kwargs
-                                         )
-=======
                 file_or_dir,
                 ext=".xml",
                 unpackdir=unpackdir,
@@ -641,25 +616,13 @@
                 to_mnap=to_mnap,
                 remove_nan=remove_nan,
                 low_memory=low_memory,
+                **kwargs
             )
->>>>>>> 58225261
 
             obs_df = util._obslist_to_frame(obs_list)
             return cls(obs_df, name=name, meta=meta)
 
         elif (file_or_dir is None) and (xmlstring is not None):
-<<<<<<< HEAD
-            obs_list = read_xmlstring(xmlstring,
-                                      ObsClass,
-                                      translate_dic=translate_dic,
-                                      filterdict=filterdict,
-                                      locationIds=locations,
-                                      low_memory=low_memory,
-                                      to_mnap=to_mnap,
-                                      remove_nan=remove_nan,
-                                      **kwargs
-                                      )
-=======
             obs_list = read_xmlstring(
                 xmlstring,
                 ObsClass,
@@ -669,8 +632,8 @@
                 low_memory=low_memory,
                 to_mnap=to_mnap,
                 remove_nan=remove_nan,
+                **kwargs
             )
->>>>>>> 58225261
             obs_df = util._obslist_to_frame(obs_list)
             return cls(obs_df, name=name, meta=meta)
 
@@ -899,22 +862,14 @@
                 ObsClass = [ObsClass] * len(meteo_vars)
             else:
                 TypeError(
-<<<<<<< HEAD
-                    'must be None, PrecipitationObs, EvaporationObs, MeteoObs, list or tuple')
-=======
                     "must be None, PrecipitationObs, EvaporationObs, MeteoObs, list or tuple"
                 )
->>>>>>> 58225261
         elif isinstance(ObsClass, (list, tuple)):
             pass
         else:
             TypeError(
-<<<<<<< HEAD
-                'must be None, PrecipitationObs, EvaporationObs, MeteoObs, list or tuple')
-=======
                 "must be None, PrecipitationObs, EvaporationObs, MeteoObs, list or tuple"
             )
->>>>>>> 58225261
 
         meta = {}
         meta["start"] = start
