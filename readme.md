<img src="/docs/_static/Artesia_logo.jpg" alt="Artesia" width="200" align="right">

[![Build Status](https://travis-ci.com/ArtesiaWater/hydropandas.svg?branch=master)](https://travis-ci.com/ArtesiaWater/hydropandas)
[![Codacy Badge](https://app.codacy.com/project/badge/Grade/998663562724492c812831f714d3c244)](https://www.codacy.com/manual/ArtesiaWater/hydropandas?utm_source=github.com&amp;utm_medium=referral&amp;utm_content=ArtesiaWater/hydropandas&amp;utm_campaign=Badge_Grade)
[![Documentation Status](https://readthedocs.org/projects/hydropandas/badge/?version=latest)](https://hydropandas.readthedocs.io/en/latest/?badge=latest)
[![Binder](https://mybinder.org/badge_logo.svg)](https://mybinder.org/v2/gh/ArtesiaWater/hydropandas/master)
[![PyPi](https://img.shields.io/pypi/v/hydropandas.svg)](https://pypi.python.org/pypi/pastas)

# hydropandas
The hydropandas module is a Python package for reading timeseries data into DataFrames. The basic idea behind the package is to allow users to manipulate data using all of the wonderful features included in pandas, but to also allow the addition of custom methods and attributes related to the timeseries. The hydropandas module extends pandas.DataFrame with extra functionality and stores metadata related to the type of measurements.

## The Obs class
The Obs class holds the measurements and metadata for one timeseries. There are currently 5 specific Obs classes for different types of measurements:
  - GroundwaterObs: for groundwater measurements
  - GroundwaterQualityObs: for groundwater quality measurements
  - WaterlvlObs: for surface water level measurements
  - ModelObs: for hydropandas from a MODFLOW model
  - KnmiObs: for (daily) KNMI hydropandas

Each of these Obs classes is essentially a pandas DataFrame with additional methods and attributes related to the type of measurement that it holds. The classes also contain specific methods to read data from specific sources.

## The ObsCollection class
The ObsCollection class, as the name implies, represents a collection of Obs classes, e.g. 10 timeseries of the groundwater level in a certain area. The ObsCollection is also a pandas DataFrame in which each timeseries is stored in a different row. Each row contains metadata (e.g. latitude and longitude of the observation point) and the Obs object (DataFrame) that holds the measurements. It is recommended to let an ObsCollection contain only one Obs type, e.g. to create an ObsCollection for 10 GroundwaterObs, and a separate ObsCollection for 5 KnmiObs.

Like the Obs class, the ObsCollection class contains a bunch of methods for reading data from different sources. See the next section for supported data sources.

## Supported data sources
Currently supported datasources that can be read:
<<<<<<< HEAD
  - FEWS PI-XML
  - [DINO](www.dinoloket.nl) csv
  - WISKI csv
  - Artesia Fieldlogger for [Android](https://play.google.com/store/apps/details?id=nl.artesia.fieldlogger&hl=en) and [iOS](https://apps.apple.com/nl/app/fieldlogger/id924565721)
  - [Pastas](https://github.com/pastas/pastas) projects (deprecated)
  - [Pastastore](https://github.com/pastas/pastastore), for managing Pastas timeseries and models
  - [PyStore](https://github.com/ranaroussi/pystore), a fast datastore for pandas timeseries
  - [Arctic](https://github.com/man-group/arctic), a timeseries / dataframe database that sits atop MongoDB
  - [KNMI](https://www.knmi.nl/kennis-en-datacentrum/achtergrond/data-ophalen-vanuit-een-script) data
  - MODFLOW groundwater models
  - IMOD groundwater models
=======
- FEWS PI-XML
- [DINO](https://www.dinoloket.nl) csv
- WISKI csv
- Artesia Fieldlogger for [Android](https://play.google.com/store/apps/details?id=nl.artesia.fieldlogger&hl=en) and [iOS](https://apps.apple.com/nl/app/fieldlogger/id924565721)
- [Pastas](https://github.com/pastas/pastas) projects (deprecated)
- [Pastastore](https://github.com/pastas/pastastore), for managing Pastas timeseries and models
- [PyStore](https://github.com/ranaroussi/pystore), a fast datastore for pandas timeseries
- [Arctic](https://github.com/man-group/arctic), a timeseries / dataframe database that sits atop MongoDB
- [KNMI](https://www.knmi.nl/kennis-en-datacentrum/achtergrond/data-ophalen-vanuit-een-script) data
- MODFLOW groundwater models
- IMOD groundwater models
>>>>>>> 1a918c72

ObsCollection can be exported to:
  - Artesia Fieldlogger
  - Shapefile
  - Pastas projects (deprecated)
  - Pastastore
  - Arctic
  - Pystore

## Example usage
Importing a single DINO csv file:
```python
import observation as obs
fname = './tests/data/2019-Dino-test/Grondwaterstanden_Put/B33F0080001_1.csv'
gw = obs.GroundwaterObs.from_dino(fname=fname, verbose=True)
```

Or for a zipfile:
```python
import observation as obs
dinozip = './tests/data/2019-Dino-test/dino.zip'
dino_gw = obs.ObsCollection.from_dino(dirname=dinozip,
                                      subdir='Grondwaterstanden_Put',
                                      suffix='1.csv',
                                      ObsClass=obs.GroundwaterObs,
                                      keep_all_obs=False,
                                      verbose=False)
```

## Authors
  - Onno Ebbens, Artesia
  - Ruben Caljé, Artesia
  - Davíd Brakenhoff, Artesia<|MERGE_RESOLUTION|>--- conflicted
+++ resolved
@@ -26,19 +26,7 @@
 
 ## Supported data sources
 Currently supported datasources that can be read:
-<<<<<<< HEAD
-  - FEWS PI-XML
-  - [DINO](www.dinoloket.nl) csv
-  - WISKI csv
-  - Artesia Fieldlogger for [Android](https://play.google.com/store/apps/details?id=nl.artesia.fieldlogger&hl=en) and [iOS](https://apps.apple.com/nl/app/fieldlogger/id924565721)
-  - [Pastas](https://github.com/pastas/pastas) projects (deprecated)
-  - [Pastastore](https://github.com/pastas/pastastore), for managing Pastas timeseries and models
-  - [PyStore](https://github.com/ranaroussi/pystore), a fast datastore for pandas timeseries
-  - [Arctic](https://github.com/man-group/arctic), a timeseries / dataframe database that sits atop MongoDB
-  - [KNMI](https://www.knmi.nl/kennis-en-datacentrum/achtergrond/data-ophalen-vanuit-een-script) data
-  - MODFLOW groundwater models
-  - IMOD groundwater models
-=======
+
 - FEWS PI-XML
 - [DINO](https://www.dinoloket.nl) csv
 - WISKI csv
@@ -50,7 +38,6 @@
 - [KNMI](https://www.knmi.nl/kennis-en-datacentrum/achtergrond/data-ophalen-vanuit-een-script) data
 - MODFLOW groundwater models
 - IMOD groundwater models
->>>>>>> 1a918c72
 
 ObsCollection can be exported to:
   - Artesia Fieldlogger
